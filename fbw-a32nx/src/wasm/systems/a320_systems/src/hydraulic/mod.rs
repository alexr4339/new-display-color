use nalgebra::Vector3;

use std::{fmt::Display, time::Duration};

use uom::si::{
    acceleration::meter_per_second_squared,
    angle::{degree, radian},
    angular_velocity::{radian_per_second, revolution_per_minute},
    electric_current::ampere,
    f64::*,
    length::meter,
    mass::kilogram,
    pressure::{bar, psi},
    ratio::{percent, ratio},
    velocity::knot,
    volume::{cubic_inch, gallon, liter},
    volume_rate::gallon_per_second,
};

use systems::{
    accept_iterable,
    engine::Engine,
    hydraulic::{
        aerodynamic_model::AerodynamicModel,
        brake_circuit::{
            AutobrakeDecelerationGovernor, AutobrakeMode, AutobrakePanel,
            BrakeAccumulatorCharacteristics, BrakeCircuit, BrakeCircuitController,
        },
        electrical_generator::{GeneratorControlUnit, HydraulicGeneratorMotor},
        flap_slat::FlapSlatAssy,
        landing_gear::{GearGravityExtension, GearSystemController, HydraulicGearSystem},
        linear_actuator::{
            Actuator, BoundedLinearLength, ElectroHydrostaticPowered, HydraulicAssemblyController,
            HydraulicLinearActuatorAssembly, HydraulicLocking, LinearActuatedRigidBodyOnHingeAxis,
            LinearActuator, LinearActuatorCharacteristics, LinearActuatorMode,
        },
        nose_steering::{
            Pushback, SteeringActuator, SteeringAngleLimiter, SteeringController,
            SteeringRatioToAngle,
        },
        pumps::PumpCharacteristics,
        rudder_control::{
            AngularPositioningController, RudderMechanicalControl, YawDamperActuatorController,
        },
        trimmable_horizontal_stabilizer::{
            ManualPitchTrimController, PitchTrimActuatorController,
            TrimmableHorizontalStabilizerAssembly,
        },
        Accumulator, ElectricPump, EngineDrivenPump, HeatingElement, HydraulicCircuit,
        HydraulicCircuitController, HydraulicPressureSensors, PowerTransferUnit,
        PowerTransferUnitCharacteristics, PowerTransferUnitController, PressureSwitch,
        PressureSwitchType, PriorityValve, PumpController, RamAirTurbine, Reservoir,
    },
    landing_gear::{GearSystemSensors, LandingGearControlInterfaceUnitSet},
    overhead::{
        AutoOffFaultPushButton, AutoOnFaultPushButton, MomentaryOnPushButton, MomentaryPushButton,
    },
    shared::{
<<<<<<< HEAD
        interpolation, litre_per_minute::litre_per_minute, low_pass_filter::LowPassFilter,
        random_from_normal_distribution, random_from_range, update_iterator::MaxStepLoop,
        AdirsDiscreteOutputs, AirDataSource, AirbusElectricPumpId, AirbusEngineDrivenPumpId,
        DelayedFalseLogicGate, DelayedPulseTrueLogicGate, DelayedTrueLogicGate, ElectricalBusType,
        ElectricalBuses, EmergencyElectricalRatPushButton, EmergencyElectricalState,
        EmergencyGeneratorPower, EngineFirePushButtons, GearWheel, HydraulicColor,
        HydraulicGeneratorControlUnit, LandingGearHandle, LgciuInterface, LgciuWeightOnWheels,
        ReservoirAirPressure, SFCCChannel, SectionPressure, TrimmableHorizontalStabilizer,
=======
        interpolation, low_pass_filter::LowPassFilter, random_from_normal_distribution,
        random_from_range, update_iterator::MaxStepLoop, AdirsDiscreteOutputs,
        AirbusElectricPumpId, AirbusEngineDrivenPumpId, DelayedFalseLogicGate,
        DelayedPulseTrueLogicGate, DelayedTrueLogicGate, ElectricalBusType, ElectricalBuses,
        EmergencyElectricalRatPushButton, EmergencyElectricalState, EmergencyGeneratorControlUnit,
        EmergencyGeneratorPower, EngineFirePushButtons, GearWheel, HydraulicColor,
        LandingGearHandle, LgciuInterface, LgciuWeightOnWheels, RamAirTurbineController,
        ReservoirAirPressure, SectionPressure, TrimmableHorizontalStabilizer,
>>>>>>> 6ec139c4
    },
    simulation::{
        InitContext, Read, Reader, SimulationElement, SimulationElementVisitor, SimulatorReader,
        SimulatorWriter, StartState, UpdateContext, VariableIdentifier, Write,
    },
};

mod sfcc_computer;
use sfcc_computer::SlatFlapComplex;
use sfcc_computer::SlatFlapControlComputerMisc;

mod flaps_channel;
mod slats_channel;

#[cfg(test)]
use systems::hydraulic::PressureSwitchState;

pub struct A320FlapSlatFactory {}
impl A320FlapSlatFactory {
    // Generics
    const MAX_PCU_PRESSURE_BAR: f64 = 220.;
    const MAX_FLOW_HYDRAULIC_MOTOR: f64 = 22.22; // Litre per minute
    const HYDRAULIC_MOTOR_DISPLACEMENT_CUBIC_INCH: f64 = 0.32;
    const HYDRAULIC_MOTOR_VOLUMETRIC_EFFICIENCY: f64 = 0.95;
    const UNLOCK_POB_PRESSURE_BAR: f64 = 500.; // No references, can someone check?
    const DIFFERENTIAL_GEAR_RATIO: f64 = 16.632;
    const INTERMEDIATE_GEAR_RATIO: f64 = 140.;
    const DRIVE_LEVER_GEAR_RATIO: f64 = 314.98;
    // Flaps related
    const FLAP_FPPU_TO_SURFACE_ANGLE_BREAKPTS: [f64; 12] = [
        0., 35.66, 69.32, 89.7, 105.29, 120.22, 145.51, 168.35, 189.87, 210.69, 231.25, 251.97,
    ];
    const FLAP_FPPU_TO_SURFACE_ANGLE_DEGREES: [f64; 12] =
        [0., 0., 2.5, 5., 7.5, 10., 15., 20., 25., 30., 35., 40.];
    const FLAP_MOTOR_FLOW: [f64; 7] = [0., 1.5, 3., 6., 18., 19., 22.22]; // Litre per minute
    const FLAP_MOTOR_HYDRAULIC_PRESSURE: [f64; 7] = [3.3, 3.3, 15., 16.2, 17.8, 20., 22.]; // Newton per mm2 @ 0degC

    // Slats related
    const SLAT_FPPU_TO_SURFACE_ANGLE_BREAKPTS: [f64; 12] = [
        0., 66.83, 167.08, 222.27, 272.27, 334.16, 334.16, 334.16, 334.16, 334.16, 334.16, 334.16,
    ];
    const SLAT_FPPU_TO_SURFACE_ANGLE_DEGREES: [f64; 12] =
        [0., 5.4, 13.5, 18., 22., 27., 27., 27., 27., 27., 27., 27.];
    const SLAT_MOTOR_FLOW: [f64; 7] = [0., 1.5, 3., 6., 18., 19., 22.22]; // Litre per minute
    const SLAT_MOTOR_HYDRAULIC_PRESSURE: [f64; 7] = [3.3, 3.3, 15., 16.2, 17.8, 20., 22.]; // Newton per mm2 @ 0degC

    fn new_flaps(context: &mut InitContext) -> FlapSlatAssy<7> {
        FlapSlatAssy::new(
            context,
            "FLAPS",
            Pressure::new::<bar>(Self::MAX_PCU_PRESSURE_BAR),
            Self::FLAP_MOTOR_FLOW,
            Self::FLAP_MOTOR_HYDRAULIC_PRESSURE,
            VolumeRate::new::<litre_per_minute>(Self::MAX_FLOW_HYDRAULIC_MOTOR),
            Volume::new::<cubic_inch>(Self::HYDRAULIC_MOTOR_DISPLACEMENT_CUBIC_INCH),
            Ratio::new::<ratio>(Self::HYDRAULIC_MOTOR_VOLUMETRIC_EFFICIENCY),
            Pressure::new::<psi>(Self::UNLOCK_POB_PRESSURE_BAR),
            Ratio::new::<ratio>(Self::DIFFERENTIAL_GEAR_RATIO),
            Ratio::new::<ratio>(Self::INTERMEDIATE_GEAR_RATIO),
            Ratio::new::<ratio>(Self::DRIVE_LEVER_GEAR_RATIO),
            Self::FLAP_FPPU_TO_SURFACE_ANGLE_BREAKPTS,
            Self::FLAP_FPPU_TO_SURFACE_ANGLE_DEGREES,
        )
    }

    fn new_slats(context: &mut InitContext) -> FlapSlatAssy<7> {
        FlapSlatAssy::new(
            context,
            "SLATS",
            Pressure::new::<bar>(Self::MAX_PCU_PRESSURE_BAR),
            Self::SLAT_MOTOR_FLOW,
            Self::SLAT_MOTOR_HYDRAULIC_PRESSURE,
            VolumeRate::new::<litre_per_minute>(Self::MAX_FLOW_HYDRAULIC_MOTOR),
            Volume::new::<cubic_inch>(Self::HYDRAULIC_MOTOR_DISPLACEMENT_CUBIC_INCH),
            Ratio::new::<ratio>(Self::HYDRAULIC_MOTOR_VOLUMETRIC_EFFICIENCY),
            Pressure::new::<psi>(Self::UNLOCK_POB_PRESSURE_BAR),
            Ratio::new::<ratio>(16.632),
            Ratio::new::<ratio>(140.),
            Ratio::new::<ratio>(314.98),
            Self::SLAT_FPPU_TO_SURFACE_ANGLE_BREAKPTS,
            Self::SLAT_FPPU_TO_SURFACE_ANGLE_DEGREES,
        )
    }
}

struct A320HydraulicReservoirFactory {}
impl A320HydraulicReservoirFactory {
    fn new_green_reservoir(context: &mut InitContext) -> Reservoir {
        let reservoir_offset_when_gear_up = if context.start_gear_down() {
            Volume::new::<gallon>(0.)
        } else {
            Volume::new::<gallon>(-1.3)
        };

        Reservoir::new(
            context,
            HydraulicColor::Green,
            Volume::new::<liter>(23.),
            Volume::new::<liter>(18.),
            Volume::new::<gallon>(3.6) + reservoir_offset_when_gear_up,
            vec![PressureSwitch::new(
                Pressure::new::<psi>(25.),
                Pressure::new::<psi>(22.),
                PressureSwitchType::Relative,
            )],
            Volume::new::<liter>(3.),
        )
    }

    fn new_blue_reservoir(context: &mut InitContext) -> Reservoir {
        Reservoir::new(
            context,
            HydraulicColor::Blue,
            Volume::new::<liter>(10.),
            Volume::new::<liter>(8.),
            Volume::new::<gallon>(1.56),
            vec![PressureSwitch::new(
                Pressure::new::<psi>(25.),
                Pressure::new::<psi>(22.),
                PressureSwitchType::Relative,
            )],
            Volume::new::<liter>(2.),
        )
    }

    fn new_yellow_reservoir(
        context: &mut InitContext,
        fluid_volume_in_brake_accumulator: Volume,
    ) -> Reservoir {
        Reservoir::new(
            context,
            HydraulicColor::Yellow,
            Volume::new::<liter>(20.),
            Volume::new::<liter>(18.),
            Volume::new::<gallon>(3.8) - fluid_volume_in_brake_accumulator,
            vec![PressureSwitch::new(
                Pressure::new::<psi>(25.),
                Pressure::new::<psi>(22.),
                PressureSwitchType::Relative,
            )],
            Volume::new::<liter>(3.),
        )
    }
}

pub struct A320HydraulicCircuitFactory {}
impl A320HydraulicCircuitFactory {
    const MIN_PRESS_EDP_SECTION_LO_HYST: f64 = 1740.0;
    const MIN_PRESS_EDP_SECTION_HI_HYST: f64 = 2200.0;
    const MIN_PRESS_BLUE_ELEC_PUMP_SECTION_LO_HYST: f64 = 1450.0;
    const MIN_PRESS_BLUE_ELEC_PUMP_SECTION_HI_HYST: f64 = 1750.0;
    const MIN_PRESS_PRESSURISED_LO_HYST: f64 = 1450.0;
    const MIN_PRESS_PRESSURISED_HI_HYST: f64 = 1750.0;

    const YELLOW_GREEN_BLUE_PUMPS_INDEXES: usize = 0;

    const HYDRAULIC_TARGET_PRESSURE_PSI: f64 = 3000.;

    const PRIORITY_VALVE_PRESSURE_CUTOFF_PSI: f64 = 1842.;
    const PRIORITY_VALVE_PRESSURE_OPENED_PSI: f64 = 2300.;

    // Nitrogen PSI precharge pressure
    const ACCUMULATOR_GAS_PRE_CHARGE_PSI: f64 = 1885.0;
    const ACCUMULATOR_MAX_VOLUME_GALLONS: f64 = 0.264;

    pub fn new_green_circuit(context: &mut InitContext) -> HydraulicCircuit {
        let reservoir = A320HydraulicReservoirFactory::new_green_reservoir(context);
        HydraulicCircuit::new(
            context,
            HydraulicColor::Green,
            1,
            Ratio::new::<percent>(100.),
            Volume::new::<gallon>(10.),
            reservoir,
            Pressure::new::<psi>(Self::MIN_PRESS_PRESSURISED_LO_HYST),
            Pressure::new::<psi>(Self::MIN_PRESS_PRESSURISED_HI_HYST),
            Pressure::new::<psi>(Self::MIN_PRESS_EDP_SECTION_LO_HYST),
            Pressure::new::<psi>(Self::MIN_PRESS_EDP_SECTION_HI_HYST),
            true,
            false,
            false,
            Pressure::new::<psi>(Self::HYDRAULIC_TARGET_PRESSURE_PSI),
            PriorityValve::new(
                Pressure::new::<psi>(Self::PRIORITY_VALVE_PRESSURE_CUTOFF_PSI),
                Pressure::new::<psi>(Self::PRIORITY_VALVE_PRESSURE_OPENED_PSI),
            ),
            Pressure::new::<psi>(Self::ACCUMULATOR_GAS_PRE_CHARGE_PSI),
            Volume::new::<gallon>(Self::ACCUMULATOR_MAX_VOLUME_GALLONS),
        )
    }

    pub fn new_blue_circuit(context: &mut InitContext) -> HydraulicCircuit {
        let reservoir = A320HydraulicReservoirFactory::new_blue_reservoir(context);
        HydraulicCircuit::new(
            context,
            HydraulicColor::Blue,
            1,
            Ratio::new::<percent>(100.),
            Volume::new::<gallon>(8.),
            reservoir,
            Pressure::new::<psi>(Self::MIN_PRESS_PRESSURISED_LO_HYST),
            Pressure::new::<psi>(Self::MIN_PRESS_PRESSURISED_HI_HYST),
            Pressure::new::<psi>(Self::MIN_PRESS_BLUE_ELEC_PUMP_SECTION_LO_HYST),
            Pressure::new::<psi>(Self::MIN_PRESS_BLUE_ELEC_PUMP_SECTION_HI_HYST),
            false,
            false,
            false,
            Pressure::new::<psi>(Self::HYDRAULIC_TARGET_PRESSURE_PSI),
            PriorityValve::new(
                Pressure::new::<psi>(Self::PRIORITY_VALVE_PRESSURE_CUTOFF_PSI),
                Pressure::new::<psi>(Self::PRIORITY_VALVE_PRESSURE_OPENED_PSI),
            ),
            Pressure::new::<psi>(Self::ACCUMULATOR_GAS_PRE_CHARGE_PSI),
            Volume::new::<gallon>(Self::ACCUMULATOR_MAX_VOLUME_GALLONS),
        )
    }

    pub fn new_yellow_circuit(
        context: &mut InitContext,
        fluid_volume_in_brake_accumulator: Volume,
    ) -> HydraulicCircuit {
        let reservoir = A320HydraulicReservoirFactory::new_yellow_reservoir(
            context,
            fluid_volume_in_brake_accumulator,
        );
        HydraulicCircuit::new(
            context,
            HydraulicColor::Yellow,
            1,
            Ratio::new::<percent>(100.),
            Volume::new::<gallon>(10.),
            reservoir,
            Pressure::new::<psi>(Self::MIN_PRESS_PRESSURISED_LO_HYST),
            Pressure::new::<psi>(Self::MIN_PRESS_PRESSURISED_HI_HYST),
            Pressure::new::<psi>(Self::MIN_PRESS_EDP_SECTION_LO_HYST),
            Pressure::new::<psi>(Self::MIN_PRESS_EDP_SECTION_HI_HYST),
            false,
            true,
            false,
            Pressure::new::<psi>(Self::HYDRAULIC_TARGET_PRESSURE_PSI),
            PriorityValve::new(
                Pressure::new::<psi>(Self::PRIORITY_VALVE_PRESSURE_CUTOFF_PSI),
                Pressure::new::<psi>(Self::PRIORITY_VALVE_PRESSURE_OPENED_PSI),
            ),
            Pressure::new::<psi>(Self::ACCUMULATOR_GAS_PRE_CHARGE_PSI),
            Volume::new::<gallon>(Self::ACCUMULATOR_MAX_VOLUME_GALLONS),
        )
    }
}

struct A320CargoDoorFactory {}
impl A320CargoDoorFactory {
    const FLOW_CONTROL_PROPORTIONAL_GAIN: f64 = 0.05;
    const FLOW_CONTROL_INTEGRAL_GAIN: f64 = 5.;
    const FLOW_CONTROL_FORCE_GAIN: f64 = 200000.;

    fn a320_cargo_door_actuator(
        context: &mut InitContext,
        bounded_linear_length: &impl BoundedLinearLength,
    ) -> LinearActuator {
        LinearActuator::new(
            context,
            bounded_linear_length,
            2,
            Length::new::<meter>(0.04422),
            Length::new::<meter>(0.03366),
            VolumeRate::new::<gallon_per_second>(0.01),
            600000.,
            15000.,
            500.,
            1000000.,
            Duration::from_millis(100),
            [1., 1., 1., 1., 1., 1.],
            [1., 1., 1., 1., 1., 1.],
            [0., 0.2, 0.21, 0.79, 0.8, 1.],
            Self::FLOW_CONTROL_PROPORTIONAL_GAIN,
            Self::FLOW_CONTROL_INTEGRAL_GAIN,
            Self::FLOW_CONTROL_FORCE_GAIN,
            false,
            false,
            None,
            None,
            Pressure::new::<psi>(A320HydraulicCircuitFactory::HYDRAULIC_TARGET_PRESSURE_PSI),
        )
    }

    /// Builds a cargo door body for A320 Neo
    fn a320_cargo_door_body(is_locked: bool) -> LinearActuatedRigidBodyOnHingeAxis {
        let size = Vector3::new(100. / 1000., 1855. / 1000., 2025. / 1000.);
        let cg_offset = Vector3::new(0., -size[1] / 2., 0.);

        let control_arm = Vector3::new(-0.1597, -0.1614, 0.);
        let anchor = Vector3::new(-0.7596, -0.086, 0.);
        let axis_direction = Vector3::new(0., 0., 1.);

        LinearActuatedRigidBodyOnHingeAxis::new(
            Mass::new::<kilogram>(130.),
            size,
            cg_offset,
            cg_offset,
            control_arm,
            anchor,
            Angle::new::<degree>(-23.),
            Angle::new::<degree>(136.),
            Angle::new::<degree>(-23.),
            100.,
            is_locked,
            axis_direction,
        )
    }

    /// Builds a cargo door assembly consisting of the door physical rigid body and the hydraulic actuator connected
    /// to it
    fn a320_cargo_door_assembly(context: &mut InitContext) -> HydraulicLinearActuatorAssembly<1> {
        let cargo_door_body = Self::a320_cargo_door_body(true);
        let cargo_door_actuator = Self::a320_cargo_door_actuator(context, &cargo_door_body);
        HydraulicLinearActuatorAssembly::new([cargo_door_actuator], cargo_door_body)
    }

    fn new_a320_cargo_door(context: &mut InitContext, id: &str) -> CargoDoor {
        let assembly = Self::a320_cargo_door_assembly(context);
        CargoDoor::new(
            context,
            id,
            assembly,
            Self::new_a320_cargo_door_aero_model(),
        )
    }

    fn new_a320_cargo_door_aero_model() -> AerodynamicModel {
        let body = Self::a320_cargo_door_body(false);
        AerodynamicModel::new(
            &body,
            Some(Vector3::new(1., 0., 0.)),
            Some(Vector3::new(0., 0., 1.)),
            Some(Vector3::new(1., 0., 0.)),
            Ratio::new::<ratio>(1.),
        )
    }
}

struct A320AileronFactory {}
impl A320AileronFactory {
    const FLOW_CONTROL_PROPORTIONAL_GAIN: f64 = 0.25;
    const FLOW_CONTROL_INTEGRAL_GAIN: f64 = 3.;
    const FLOW_CONTROL_FORCE_GAIN: f64 = 450000.;

    const MAX_DAMPING_CONSTANT_FOR_SLOW_DAMPING: f64 = 3500000.;
    const MAX_FLOW_PRECISION_PER_ACTUATOR_PERCENT: f64 = 1.;

    fn a320_aileron_actuator(
        context: &mut InitContext,
        bounded_linear_length: &impl BoundedLinearLength,
    ) -> LinearActuator {
        let actuator_characteristics = LinearActuatorCharacteristics::new(
            Self::MAX_DAMPING_CONSTANT_FOR_SLOW_DAMPING / 3.,
            Self::MAX_DAMPING_CONSTANT_FOR_SLOW_DAMPING,
            VolumeRate::new::<gallon_per_second>(0.055),
            Ratio::new::<percent>(Self::MAX_FLOW_PRECISION_PER_ACTUATOR_PERCENT),
        );

        // Aileron actuator real data:
        // Max force of 4700DaN @ 3000psi. Max flow 3.302 US gal/min thus 0.055033333 gal/s
        // This gives a 0.00227225 squared meter of piston surface
        // This gives piston diameter of 0.0537878 meters
        // We use 0 as rod diameter as this is a symmetrical actuator so same surface each side
        LinearActuator::new(
            context,
            bounded_linear_length,
            1,
            Length::new::<meter>(0.0537878),
            Length::new::<meter>(0.),
            actuator_characteristics.max_flow(),
            80000.,
            1500.,
            5000.,
            actuator_characteristics.slow_damping(),
            Duration::from_millis(300),
            [1., 1., 1., 1., 1., 1.],
            [1., 1., 1., 1., 1., 1.],
            [0., 0.2, 0.21, 0.79, 0.8, 1.],
            Self::FLOW_CONTROL_PROPORTIONAL_GAIN,
            Self::FLOW_CONTROL_INTEGRAL_GAIN,
            Self::FLOW_CONTROL_FORCE_GAIN,
            false,
            false,
            None,
            None,
            Pressure::new::<psi>(A320HydraulicCircuitFactory::HYDRAULIC_TARGET_PRESSURE_PSI),
        )
    }

    /// Builds an aileron control surface body for A320 Neo
    fn a320_aileron_body(init_drooped_down: bool) -> LinearActuatedRigidBodyOnHingeAxis {
        let size = Vector3::new(3.325, 0.16, 0.58);

        // CG at half the size
        let cg_offset = Vector3::new(0., 0., -0.5 * size[2]);
        let aero_center = Vector3::new(0., 0., -0.4 * size[2]);

        let control_arm = Vector3::new(0., -0.0525, 0.);
        let anchor = Vector3::new(0., -0.0525, 0.33);

        let init_position = if init_drooped_down {
            Angle::new::<degree>(-25.)
        } else {
            Angle::new::<degree>(0.)
        };

        LinearActuatedRigidBodyOnHingeAxis::new(
            Mass::new::<kilogram>(24.65),
            size,
            cg_offset,
            aero_center,
            control_arm,
            anchor,
            Angle::new::<degree>(-25.),
            Angle::new::<degree>(50.),
            init_position,
            1.,
            false,
            Vector3::new(1., 0., 0.),
        )
    }

    /// Builds an aileron assembly consisting of the aileron physical rigid body and two hydraulic actuators connected
    /// to it
    fn a320_aileron_assembly(
        context: &mut InitContext,
        init_drooped_down: bool,
    ) -> HydraulicLinearActuatorAssembly<2> {
        let aileron_body = Self::a320_aileron_body(init_drooped_down);

        let aileron_actuator_outward = Self::a320_aileron_actuator(context, &aileron_body);
        let aileron_actuator_inward = Self::a320_aileron_actuator(context, &aileron_body);

        HydraulicLinearActuatorAssembly::new(
            [aileron_actuator_outward, aileron_actuator_inward],
            aileron_body,
        )
    }

    fn new_aileron(context: &mut InitContext, id: ActuatorSide) -> AileronAssembly {
        let init_drooped_down = !context.is_in_flight();
        let assembly = Self::a320_aileron_assembly(context, init_drooped_down);
        AileronAssembly::new(context, id, assembly, Self::new_a320_aileron_aero_model())
    }

    fn new_a320_aileron_aero_model() -> AerodynamicModel {
        let body = Self::a320_aileron_body(true);

        // Aerodynamic object has a little rotation from horizontal direction so that at X°
        // of wing AOA the aileron gets some X°+Y° AOA as the overwing pressure sucks the aileron up
        AerodynamicModel::new(
            &body,
            Some(Vector3::new(0., 1., 0.)),
            Some(Vector3::new(0., 0.208, 0.978)),
            Some(Vector3::new(0., 0.978, -0.208)),
            Ratio::new::<ratio>(1.),
        )
    }
}

struct A320SpoilerFactory {}
impl A320SpoilerFactory {
    const FLOW_CONTROL_PROPORTIONAL_GAIN: f64 = 0.15;
    const FLOW_CONTROL_INTEGRAL_GAIN: f64 = 2.;
    const FLOW_CONTROL_FORCE_GAIN: f64 = 450000.;

    const MAX_DAMPING_CONSTANT_FOR_SLOW_DAMPING: f64 = 400000.;

    const MAX_FLOW_PRECISION_PER_ACTUATOR_PERCENT: f64 = 3.;

    fn a320_spoiler_actuator(
        context: &mut InitContext,
        bounded_linear_length: &impl BoundedLinearLength,
    ) -> LinearActuator {
        let actuator_characteristics = LinearActuatorCharacteristics::new(
            Self::MAX_DAMPING_CONSTANT_FOR_SLOW_DAMPING / 5.,
            Self::MAX_DAMPING_CONSTANT_FOR_SLOW_DAMPING,
            VolumeRate::new::<gallon_per_second>(0.03),
            Ratio::new::<percent>(Self::MAX_FLOW_PRECISION_PER_ACTUATOR_PERCENT),
        );

        LinearActuator::new(
            context,
            bounded_linear_length,
            1,
            Length::new::<meter>(0.03),
            Length::new::<meter>(0.),
            actuator_characteristics.max_flow(),
            80000.,
            1500.,
            5000.,
            actuator_characteristics.slow_damping(),
            Duration::from_millis(300),
            [1., 1., 1., 1., 1., 1.],
            [1., 1., 1., 1., 1., 1.],
            [0., 0.2, 0.21, 0.79, 0.8, 1.],
            Self::FLOW_CONTROL_PROPORTIONAL_GAIN,
            Self::FLOW_CONTROL_INTEGRAL_GAIN,
            Self::FLOW_CONTROL_FORCE_GAIN,
            false,
            true,
            Some((
                AngularVelocity::new::<radian_per_second>(-10000.),
                AngularVelocity::new::<radian_per_second>(0.),
            )),
            None,
            Pressure::new::<psi>(A320HydraulicCircuitFactory::HYDRAULIC_TARGET_PRESSURE_PSI),
        )
    }

    /// Builds a spoiler control surface body for A320 Neo
    fn a320_spoiler_body() -> LinearActuatedRigidBodyOnHingeAxis {
        let size = Vector3::new(1.785, 0.1, 0.685);
        let cg_offset = Vector3::new(0., 0., -0.5 * size[2]);
        let aero_center = Vector3::new(0., 0., -0.4 * size[2]);

        let control_arm = Vector3::new(0., -0.067 * size[2], -0.26 * size[2]);
        let anchor = Vector3::new(0., -0.26 * size[2], 0.26 * size[2]);

        LinearActuatedRigidBodyOnHingeAxis::new(
            Mass::new::<kilogram>(16.),
            size,
            cg_offset,
            aero_center,
            control_arm,
            anchor,
            Angle::new::<degree>(-10.),
            Angle::new::<degree>(50.),
            Angle::new::<degree>(-10.),
            50.,
            false,
            Vector3::new(1., 0., 0.),
        )
    }

    /// Builds a spoiler assembly consisting of the spoiler physical rigid body and one hydraulic actuator
    fn a320_spoiler_assembly(context: &mut InitContext) -> HydraulicLinearActuatorAssembly<1> {
        let spoiler_body = Self::a320_spoiler_body();

        let spoiler_actuator = Self::a320_spoiler_actuator(context, &spoiler_body);

        HydraulicLinearActuatorAssembly::new([spoiler_actuator], spoiler_body)
    }

    fn new_a320_spoiler_group(context: &mut InitContext, id: ActuatorSide) -> SpoilerGroup {
        let spoiler_1 = Self::new_a320_spoiler_element(context, id, 1);
        let spoiler_2 = Self::new_a320_spoiler_element(context, id, 2);
        let spoiler_3 = Self::new_a320_spoiler_element(context, id, 3);
        let spoiler_4 = Self::new_a320_spoiler_element(context, id, 4);
        let spoiler_5 = Self::new_a320_spoiler_element(context, id, 5);

        match id {
            ActuatorSide::Left => SpoilerGroup::new(
                context,
                "LEFT",
                [spoiler_1, spoiler_2, spoiler_3, spoiler_4, spoiler_5],
            ),
            ActuatorSide::Right => SpoilerGroup::new(
                context,
                "RIGHT",
                [spoiler_1, spoiler_2, spoiler_3, spoiler_4, spoiler_5],
            ),
        }
    }

    fn new_a320_spoiler_element(
        context: &mut InitContext,
        id: ActuatorSide,
        id_number: usize,
    ) -> SpoilerElement {
        let assembly = Self::a320_spoiler_assembly(context);
        SpoilerElement::new(
            context,
            id,
            id_number,
            assembly,
            Self::new_a320_spoiler_aero_model(),
        )
    }

    fn new_a320_spoiler_aero_model() -> AerodynamicModel {
        let body = Self::a320_spoiler_body();

        // Lift vector and normal are rotated 10° to acount for air supposedly following
        // wing profile that is 10° from horizontal
        // It means that with headwind and spoiler retracted (-10°), spoiler generates no lift
        AerodynamicModel::new(
            &body,
            Some(Vector3::new(0., 1., 0.)),
            Some(Vector3::new(0., -0.174, 0.985)),
            Some(Vector3::new(0., 0.985, 0.174)),
            Ratio::new::<ratio>(1.),
        )
    }
}

struct A320ElevatorFactory {}
impl A320ElevatorFactory {
    const FLOW_CONTROL_PROPORTIONAL_GAIN: f64 = 1.;
    const FLOW_CONTROL_INTEGRAL_GAIN: f64 = 5.;
    const FLOW_CONTROL_FORCE_GAIN: f64 = 450000.;

    const MAX_DAMPING_CONSTANT_FOR_SLOW_DAMPING: f64 = 15000000.;
    const MAX_FLOW_PRECISION_PER_ACTUATOR_PERCENT: f64 = 1.;

    fn a320_elevator_actuator(
        context: &mut InitContext,
        bounded_linear_length: &impl BoundedLinearLength,
    ) -> LinearActuator {
        let actuator_characteristics = LinearActuatorCharacteristics::new(
            Self::MAX_DAMPING_CONSTANT_FOR_SLOW_DAMPING / 5.,
            Self::MAX_DAMPING_CONSTANT_FOR_SLOW_DAMPING,
            VolumeRate::new::<gallon_per_second>(0.029),
            Ratio::new::<percent>(Self::MAX_FLOW_PRECISION_PER_ACTUATOR_PERCENT),
        );

        LinearActuator::new(
            context,
            bounded_linear_length,
            1,
            Length::new::<meter>(0.0407),
            Length::new::<meter>(0.),
            actuator_characteristics.max_flow(),
            80000.,
            1500.,
            20000.,
            actuator_characteristics.slow_damping(),
            Duration::from_millis(300),
            [1., 1., 1., 1., 1., 1.],
            [1., 1., 1., 1., 1., 1.],
            [0., 0.2, 0.21, 0.79, 0.8, 1.],
            Self::FLOW_CONTROL_PROPORTIONAL_GAIN,
            Self::FLOW_CONTROL_INTEGRAL_GAIN,
            Self::FLOW_CONTROL_FORCE_GAIN,
            false,
            false,
            None,
            None,
            Pressure::new::<psi>(A320HydraulicCircuitFactory::HYDRAULIC_TARGET_PRESSURE_PSI),
        )
    }

    /// Builds an aileron control surface body for A320 Neo
    fn a320_elevator_body(init_drooped_down: bool) -> LinearActuatedRigidBodyOnHingeAxis {
        let size = Vector3::new(6., 0.405, 1.125);
        let cg_offset = Vector3::new(0., 0., -0.5 * size[2]);
        let aero_center = Vector3::new(0., 0., -0.3 * size[2]);

        let control_arm = Vector3::new(0., -0.091, 0.);
        let anchor = Vector3::new(0., -0.091, 0.41);

        let init_position = if init_drooped_down {
            Angle::new::<degree>(-11.5)
        } else {
            Angle::new::<degree>(0.)
        };

        LinearActuatedRigidBodyOnHingeAxis::new(
            Mass::new::<kilogram>(58.6),
            size,
            cg_offset,
            aero_center,
            control_arm,
            anchor,
            Angle::new::<degree>(-11.5),
            Angle::new::<degree>(27.5),
            init_position,
            100.,
            false,
            Vector3::new(1., 0., 0.),
        )
    }

    /// Builds an aileron assembly consisting of the aileron physical rigid body and two hydraulic actuators connected
    /// to it
    fn a320_elevator_assembly(
        context: &mut InitContext,
        init_drooped_down: bool,
    ) -> HydraulicLinearActuatorAssembly<2> {
        let elevator_body = Self::a320_elevator_body(init_drooped_down);

        let elevator_actuator_outboard = Self::a320_elevator_actuator(context, &elevator_body);
        let elevator_actuator_inbord = Self::a320_elevator_actuator(context, &elevator_body);

        HydraulicLinearActuatorAssembly::new(
            [elevator_actuator_outboard, elevator_actuator_inbord],
            elevator_body,
        )
    }

    fn new_elevator(context: &mut InitContext, id: ActuatorSide) -> ElevatorAssembly {
        let init_drooped_down = !context.is_in_flight();
        let assembly = Self::a320_elevator_assembly(context, init_drooped_down);
        ElevatorAssembly::new(context, id, assembly, Self::new_a320_elevator_aero_model())
    }

    fn new_a320_elevator_aero_model() -> AerodynamicModel {
        let body = Self::a320_elevator_body(true);
        AerodynamicModel::new(
            &body,
            Some(Vector3::new(0., 1., 0.)),
            Some(Vector3::new(0., 0., 1.)),
            Some(Vector3::new(0., 1., 0.)),
            Ratio::new::<ratio>(0.8),
        )
    }
}

struct A320RudderFactory {}
impl A320RudderFactory {
    const FLOW_CONTROL_PROPORTIONAL_GAIN: f64 = 1.5;
    const FLOW_CONTROL_INTEGRAL_GAIN: f64 = 2.;
    const FLOW_CONTROL_FORCE_GAIN: f64 = 350000.;

    const MAX_DAMPING_CONSTANT_FOR_SLOW_DAMPING: f64 = 1000000.;
    const MAX_FLOW_PRECISION_PER_ACTUATOR_PERCENT: f64 = 1.;

    fn a320_rudder_actuator(
        context: &mut InitContext,
        bounded_linear_length: &impl BoundedLinearLength,
    ) -> LinearActuator {
        let actuator_characteristics = LinearActuatorCharacteristics::new(
            Self::MAX_DAMPING_CONSTANT_FOR_SLOW_DAMPING / 4.,
            Self::MAX_DAMPING_CONSTANT_FOR_SLOW_DAMPING,
            VolumeRate::new::<gallon_per_second>(0.0792),
            Ratio::new::<percent>(Self::MAX_FLOW_PRECISION_PER_ACTUATOR_PERCENT),
        );

        LinearActuator::new(
            context,
            bounded_linear_length,
            1,
            Length::new::<meter>(0.06),
            Length::new::<meter>(0.),
            actuator_characteristics.max_flow(),
            80000.,
            1500.,
            10000.,
            actuator_characteristics.slow_damping(),
            Duration::from_millis(300),
            [1., 1., 1., 1., 1., 1.],
            [1., 1., 1., 1., 1., 1.],
            [0., 0.2, 0.21, 0.79, 0.8, 1.],
            Self::FLOW_CONTROL_PROPORTIONAL_GAIN,
            Self::FLOW_CONTROL_INTEGRAL_GAIN,
            Self::FLOW_CONTROL_FORCE_GAIN,
            false,
            false,
            None,
            None,
            Pressure::new::<psi>(A320HydraulicCircuitFactory::HYDRAULIC_TARGET_PRESSURE_PSI),
        )
    }

    /// Builds an aileron control surface body for A320 Neo
    fn a320_rudder_body(init_at_center: bool) -> LinearActuatedRigidBodyOnHingeAxis {
        let size = Vector3::new(0.42, 6.65, 1.8);
        let cg_offset = Vector3::new(0., 0.5 * size[1], -0.5 * size[2]);
        let aero_center = Vector3::new(0., 0.5 * size[1], -0.3 * size[2]);

        let control_arm = Vector3::new(-0.144, 0., 0.);
        let anchor = Vector3::new(-0.144, 0., 0.50);

        let randomized_init_position_angle_degree = if init_at_center {
            0.
        } else {
            random_from_range(-15., 15.)
        };

        LinearActuatedRigidBodyOnHingeAxis::new(
            Mass::new::<kilogram>(95.),
            size,
            cg_offset,
            aero_center,
            control_arm,
            anchor,
            Angle::new::<degree>(-25.),
            Angle::new::<degree>(50.),
            Angle::new::<degree>(randomized_init_position_angle_degree),
            100.,
            false,
            Vector3::new(0., 1., 0.),
        )
    }

    /// Builds an aileron assembly consisting of the aileron physical rigid body and two hydraulic actuators connected
    /// to it
    fn a320_rudder_assembly(
        context: &mut InitContext,
        init_at_center: bool,
    ) -> HydraulicLinearActuatorAssembly<3> {
        let rudder_body = Self::a320_rudder_body(init_at_center);

        let rudder_actuator_green = Self::a320_rudder_actuator(context, &rudder_body);
        let rudder_actuator_blue = Self::a320_rudder_actuator(context, &rudder_body);
        let rudder_actuator_yellow = Self::a320_rudder_actuator(context, &rudder_body);

        HydraulicLinearActuatorAssembly::new(
            [
                rudder_actuator_green,
                rudder_actuator_blue,
                rudder_actuator_yellow,
            ],
            rudder_body,
        )
    }

    fn new_rudder(context: &mut InitContext) -> RudderAssembly {
        let init_at_center = context.start_state() == StartState::Taxi
            || context.start_state() == StartState::Runway
            || context.is_in_flight();

        let assembly = Self::a320_rudder_assembly(context, init_at_center);
        RudderAssembly::new(context, assembly, Self::new_a320_rudder_aero_model())
    }

    fn new_a320_rudder_aero_model() -> AerodynamicModel {
        let body = Self::a320_rudder_body(true);
        AerodynamicModel::new(
            &body,
            Some(Vector3::new(1., 0., 0.)),
            Some(Vector3::new(0., 0., 1.)),
            Some(Vector3::new(1., 0., 0.)),
            Ratio::new::<ratio>(0.4),
        )
    }
}

struct A320GearDoorFactory {}
impl A320GearDoorFactory {
    fn a320_nose_gear_door_aerodynamics() -> AerodynamicModel {
        // Faking the single door by only considering right door aerodynamics.
        // Will work with headwind, but will cause strange behaviour with massive crosswind.
        AerodynamicModel::new(
            &Self::a320_nose_gear_door_body(),
            Some(Vector3::new(0., 1., 0.)),
            Some(Vector3::new(0., -0.2, 1.)),
            Some(Vector3::new(0., -1., -0.2)),
            Ratio::new::<ratio>(0.7),
        )
    }

    fn a320_left_gear_door_aerodynamics() -> AerodynamicModel {
        AerodynamicModel::new(
            &Self::a320_left_gear_door_body(),
            Some(Vector3::new(0., 1., 0.)),
            Some(Vector3::new(0., -0.1, 1.)),
            Some(Vector3::new(0., 1., 0.1)),
            Ratio::new::<ratio>(0.7),
        )
    }

    fn a320_right_gear_door_aerodynamics() -> AerodynamicModel {
        AerodynamicModel::new(
            &Self::a320_right_gear_door_body(),
            Some(Vector3::new(0., 1., 0.)),
            Some(Vector3::new(0., -0.1, 1.)),
            Some(Vector3::new(0., 1., 0.1)),
            Ratio::new::<ratio>(0.7),
        )
    }

    fn a320_nose_gear_door_actuator(
        context: &mut InitContext,
        bounded_linear_length: &impl BoundedLinearLength,
    ) -> LinearActuator {
        const FLOW_CONTROL_INTEGRAL_GAIN: f64 = 5.;
        const FLOW_CONTROL_PROPORTIONAL_GAIN: f64 = 0.15;
        const FLOW_CONTROL_FORCE_GAIN: f64 = 200000.;

        const MAX_DAMPING_CONSTANT_FOR_SLOW_DAMPING: f64 = 28000.;
        const MAX_FLOW_PRECISION_PER_ACTUATOR_PERCENT: f64 = 3.;

        let actuator_characteristics = LinearActuatorCharacteristics::new(
            MAX_DAMPING_CONSTANT_FOR_SLOW_DAMPING * 0.98,
            MAX_DAMPING_CONSTANT_FOR_SLOW_DAMPING * 1.02,
            VolumeRate::new::<gallon_per_second>(0.027),
            Ratio::new::<percent>(MAX_FLOW_PRECISION_PER_ACTUATOR_PERCENT),
        );

        LinearActuator::new(
            context,
            bounded_linear_length,
            1,
            Length::new::<meter>(0.0378),
            Length::new::<meter>(0.023),
            actuator_characteristics.max_flow(),
            20000.,
            5000.,
            2000.,
            actuator_characteristics.slow_damping(),
            Duration::from_millis(100),
            [1., 1., 1., 1., 0.5, 0.5],
            [0.5, 0.5, 1., 1., 1., 1.],
            [0., 0.15, 0.16, 0.84, 0.85, 1.],
            FLOW_CONTROL_PROPORTIONAL_GAIN,
            FLOW_CONTROL_INTEGRAL_GAIN,
            FLOW_CONTROL_FORCE_GAIN,
            true,
            false,
            None,
            None,
            Pressure::new::<psi>(A320HydraulicCircuitFactory::HYDRAULIC_TARGET_PRESSURE_PSI),
        )
    }

    fn a320_main_gear_door_actuator(
        context: &mut InitContext,
        bounded_linear_length: &impl BoundedLinearLength,
    ) -> LinearActuator {
        const FLOW_CONTROL_INTEGRAL_GAIN: f64 = 5.;
        const FLOW_CONTROL_PROPORTIONAL_GAIN: f64 = 0.7;
        const FLOW_CONTROL_FORCE_GAIN: f64 = 200000.;

        const MAX_DAMPING_CONSTANT_FOR_SLOW_DAMPING: f64 = 30000.;
        const MAX_FLOW_PRECISION_PER_ACTUATOR_PERCENT: f64 = 5.;

        let actuator_characteristics = LinearActuatorCharacteristics::new(
            MAX_DAMPING_CONSTANT_FOR_SLOW_DAMPING * 0.98,
            MAX_DAMPING_CONSTANT_FOR_SLOW_DAMPING * 1.02,
            VolumeRate::new::<gallon_per_second>(0.09),
            Ratio::new::<percent>(MAX_FLOW_PRECISION_PER_ACTUATOR_PERCENT),
        );

        LinearActuator::new(
            context,
            bounded_linear_length,
            1,
            Length::new::<meter>(0.055),
            Length::new::<meter>(0.03),
            actuator_characteristics.max_flow(),
            200000.,
            2500.,
            2000.,
            actuator_characteristics.slow_damping(),
            Duration::from_millis(100),
            [1., 1., 1., 1., 0.5, 0.5],
            [0.5, 0.5, 1., 1., 1., 1.],
            [0., 0.07, 0.08, 0.9, 0.91, 1.],
            FLOW_CONTROL_PROPORTIONAL_GAIN,
            FLOW_CONTROL_INTEGRAL_GAIN,
            FLOW_CONTROL_FORCE_GAIN,
            true,
            false,
            None,
            None,
            Pressure::new::<psi>(A320HydraulicCircuitFactory::HYDRAULIC_TARGET_PRESSURE_PSI),
        )
    }

    fn a320_left_gear_door_body() -> LinearActuatedRigidBodyOnHingeAxis {
        let size = Vector3::new(-1.73, 0.02, 1.7);
        let cg_offset = Vector3::new(2. / 3. * size[0], 0.1, 0.);

        let control_arm = Vector3::new(-0.76, 0., 0.);
        let anchor = Vector3::new(-0.19, 0.23, 0.);

        LinearActuatedRigidBodyOnHingeAxis::new(
            Mass::new::<kilogram>(50.),
            size,
            cg_offset,
            cg_offset,
            control_arm,
            anchor,
            Angle::new::<degree>(0.),
            Angle::new::<degree>(85.),
            Angle::new::<degree>(0.),
            150.,
            true,
            Vector3::new(0., 0., 1.),
        )
    }

    fn a320_right_gear_door_body() -> LinearActuatedRigidBodyOnHingeAxis {
        let size = Vector3::new(1.73, 0.02, 1.7);
        let cg_offset = Vector3::new(2. / 3. * size[0], 0.1, 0.);

        let control_arm = Vector3::new(0.76, 0., 0.);
        let anchor = Vector3::new(0.19, 0.23, 0.);

        LinearActuatedRigidBodyOnHingeAxis::new(
            Mass::new::<kilogram>(50.),
            size,
            cg_offset,
            cg_offset,
            control_arm,
            anchor,
            Angle::new::<degree>(-85.),
            Angle::new::<degree>(85.),
            Angle::new::<degree>(0.),
            150.,
            true,
            Vector3::new(0., 0., 1.),
        )
    }

    fn a320_nose_gear_door_body() -> LinearActuatedRigidBodyOnHingeAxis {
        let size = Vector3::new(0.4, 0.02, 1.5);
        let cg_offset = Vector3::new(-0.5 * size[0], 0., 0.);

        let control_arm = Vector3::new(-0.1465, 0., 0.);
        let anchor = Vector3::new(-0.1465, 0.40, 0.);

        LinearActuatedRigidBodyOnHingeAxis::new(
            Mass::new::<kilogram>(40.),
            size,
            cg_offset,
            cg_offset,
            control_arm,
            anchor,
            Angle::new::<degree>(0.),
            Angle::new::<degree>(85.),
            Angle::new::<degree>(0.),
            150.,
            true,
            Vector3::new(0., 0., 1.),
        )
    }

    fn a320_gear_door_assembly(
        context: &mut InitContext,
        wheel_id: GearWheel,
    ) -> HydraulicLinearActuatorAssembly<1> {
        let gear_door_body = match wheel_id {
            GearWheel::NOSE => Self::a320_nose_gear_door_body(),
            GearWheel::LEFT => Self::a320_left_gear_door_body(),
            GearWheel::RIGHT => Self::a320_right_gear_door_body(),
        };
        let gear_door_actuator = match wheel_id {
            GearWheel::NOSE => Self::a320_nose_gear_door_actuator(context, &gear_door_body),
            GearWheel::LEFT | GearWheel::RIGHT => {
                Self::a320_main_gear_door_actuator(context, &gear_door_body)
            }
        };

        HydraulicLinearActuatorAssembly::new([gear_door_actuator], gear_door_body)
    }
}

struct A320GearFactory {}
impl A320GearFactory {
    fn a320_nose_gear_aerodynamics() -> AerodynamicModel {
        AerodynamicModel::new(
            &Self::a320_nose_gear_body(true),
            Some(Vector3::new(0., 0., 1.)),
            None,
            None,
            Ratio::new::<ratio>(0.25),
        )
    }

    fn a320_right_gear_aerodynamics() -> AerodynamicModel {
        AerodynamicModel::new(
            &Self::a320_right_gear_body(true),
            Some(Vector3::new(0., 0., 1.)),
            Some(Vector3::new(0.3, 0., 1.)),
            Some(Vector3::new(1., 0., -0.3)),
            Ratio::new::<ratio>(0.7),
        )
    }

    fn a320_left_gear_aerodynamics() -> AerodynamicModel {
        AerodynamicModel::new(
            &Self::a320_left_gear_body(true),
            Some(Vector3::new(0., 0., 1.)),
            Some(Vector3::new(-0.3, 0., 1.)),
            Some(Vector3::new(-1., 0., -0.3)),
            Ratio::new::<ratio>(0.7),
        )
    }

    fn a320_nose_gear_actuator(
        context: &mut InitContext,
        bounded_linear_length: &impl BoundedLinearLength,
    ) -> LinearActuator {
        const FLOW_CONTROL_INTEGRAL_GAIN: f64 = 5.;
        const FLOW_CONTROL_PROPORTIONAL_GAIN: f64 = 0.3;
        const FLOW_CONTROL_FORCE_GAIN: f64 = 250000.;

        const MAX_DAMPING_CONSTANT_FOR_SLOW_DAMPING: f64 = 900000.;
        const MAX_FLOW_PRECISION_PER_ACTUATOR_PERCENT: f64 = 3.;

        let actuator_characteristics = LinearActuatorCharacteristics::new(
            MAX_DAMPING_CONSTANT_FOR_SLOW_DAMPING * 0.98,
            MAX_DAMPING_CONSTANT_FOR_SLOW_DAMPING * 1.02,
            VolumeRate::new::<gallon_per_second>(0.053),
            Ratio::new::<percent>(MAX_FLOW_PRECISION_PER_ACTUATOR_PERCENT),
        );

        LinearActuator::new(
            context,
            bounded_linear_length,
            1,
            Length::new::<meter>(0.0792),
            Length::new::<meter>(0.035),
            actuator_characteristics.max_flow(),
            800000.,
            150000.,
            50000.,
            actuator_characteristics.slow_damping(),
            Duration::from_millis(100),
            [1., 1., 1., 1., 0.5, 0.5],
            [0.5, 0.5, 1., 1., 1., 1.],
            [0., 0.1, 0.11, 0.89, 0.9, 1.],
            FLOW_CONTROL_PROPORTIONAL_GAIN,
            FLOW_CONTROL_INTEGRAL_GAIN,
            FLOW_CONTROL_FORCE_GAIN,
            true,
            false,
            None,
            None,
            Pressure::new::<psi>(A320HydraulicCircuitFactory::HYDRAULIC_TARGET_PRESSURE_PSI),
        )
    }

    fn a320_main_gear_actuator(
        context: &mut InitContext,
        bounded_linear_length: &impl BoundedLinearLength,
    ) -> LinearActuator {
        const FLOW_CONTROL_INTEGRAL_GAIN: f64 = 5.0;
        const FLOW_CONTROL_PROPORTIONAL_GAIN: f64 = 0.3;
        const FLOW_CONTROL_FORCE_GAIN: f64 = 250000.;

        const MAX_DAMPING_CONSTANT_FOR_SLOW_DAMPING: f64 = 2500000.;
        const MAX_FLOW_PRECISION_PER_ACTUATOR_PERCENT: f64 = 5.;

        let actuator_characteristics = LinearActuatorCharacteristics::new(
            MAX_DAMPING_CONSTANT_FOR_SLOW_DAMPING * 0.98,
            MAX_DAMPING_CONSTANT_FOR_SLOW_DAMPING * 1.02,
            VolumeRate::new::<gallon_per_second>(0.17),
            Ratio::new::<percent>(MAX_FLOW_PRECISION_PER_ACTUATOR_PERCENT),
        );

        LinearActuator::new(
            context,
            bounded_linear_length,
            1,
            Length::new::<meter>(0.145),
            Length::new::<meter>(0.105),
            actuator_characteristics.max_flow(),
            800000.,
            350000.,
            50000.,
            actuator_characteristics.slow_damping(),
            Duration::from_millis(100),
            [1., 1., 1., 1., 0.5, 0.5],
            [0.2, 0.4, 1., 1., 1., 1.],
            [0., 0.13, 0.17, 0.95, 0.96, 1.],
            FLOW_CONTROL_PROPORTIONAL_GAIN,
            FLOW_CONTROL_INTEGRAL_GAIN,
            FLOW_CONTROL_FORCE_GAIN,
            true,
            false,
            None,
            None,
            Pressure::new::<psi>(A320HydraulicCircuitFactory::HYDRAULIC_TARGET_PRESSURE_PSI),
        )
    }

    fn a320_left_gear_body(init_downlocked: bool) -> LinearActuatedRigidBodyOnHingeAxis {
        let size = Vector3::new(0.3, 3.453, 0.3);
        let cg_offset = Vector3::new(0., -3. / 4. * size[1], 0.);

        let control_arm = Vector3::new(0.1815, 0.15, 0.);
        let anchor = Vector3::new(0.26, 0.15, 0.);

        LinearActuatedRigidBodyOnHingeAxis::new(
            Mass::new::<kilogram>(700.),
            size,
            cg_offset,
            cg_offset,
            control_arm,
            anchor,
            Angle::new::<degree>(0.),
            Angle::new::<degree>(80.),
            if init_downlocked {
                Angle::new::<degree>(0.)
            } else {
                Angle::new::<degree>(80.)
            },
            150.,
            true,
            Vector3::new(0., 0., 1.),
        )
    }

    fn a320_right_gear_body(init_downlocked: bool) -> LinearActuatedRigidBodyOnHingeAxis {
        let size = Vector3::new(0.3, 3.453, 0.3);
        let cg_offset = Vector3::new(0., -3. / 4. * size[1], 0.);

        let control_arm = Vector3::new(-0.1815, 0.15, 0.);
        let anchor = Vector3::new(-0.26, 0.15, 0.);

        LinearActuatedRigidBodyOnHingeAxis::new(
            Mass::new::<kilogram>(700.),
            size,
            cg_offset,
            cg_offset,
            control_arm,
            anchor,
            Angle::new::<degree>(-80.),
            Angle::new::<degree>(80.),
            if init_downlocked {
                Angle::new::<degree>(0.)
            } else {
                Angle::new::<degree>(-80.)
            },
            150.,
            true,
            Vector3::new(0., 0., 1.),
        )
    }

    fn a320_nose_gear_body(init_downlocked: bool) -> LinearActuatedRigidBodyOnHingeAxis {
        let size = Vector3::new(0.3, 2.453, 0.3);
        let cg_offset = Vector3::new(0., -2. / 3. * size[1], 0.);

        let control_arm = Vector3::new(0., -0.093, 0.212);
        let anchor = Vector3::new(0., 0.56, 0.);

        LinearActuatedRigidBodyOnHingeAxis::new(
            Mass::new::<kilogram>(300.),
            size,
            cg_offset,
            cg_offset,
            control_arm,
            anchor,
            Angle::new::<degree>(-101.),
            Angle::new::<degree>(92.),
            if init_downlocked {
                Angle::new::<degree>(-9.)
            } else {
                Angle::new::<degree>(-101.)
            },
            150.,
            true,
            Vector3::new(1., 0., 0.),
        )
    }

    fn a320_gear_assembly(
        context: &mut InitContext,
        wheel_id: GearWheel,
        init_downlocked: bool,
    ) -> HydraulicLinearActuatorAssembly<1> {
        let gear_body = match wheel_id {
            GearWheel::NOSE => Self::a320_nose_gear_body(init_downlocked),

            GearWheel::LEFT => Self::a320_left_gear_body(init_downlocked),

            GearWheel::RIGHT => Self::a320_right_gear_body(init_downlocked),
        };

        let gear_actuator = match wheel_id {
            GearWheel::NOSE => Self::a320_nose_gear_actuator(context, &gear_body),

            GearWheel::LEFT | GearWheel::RIGHT => {
                Self::a320_main_gear_actuator(context, &gear_body)
            }
        };

        HydraulicLinearActuatorAssembly::new([gear_actuator], gear_body)
    }
}

struct A320GearSystemFactory {}
impl A320GearSystemFactory {
    fn a320_gear_system(context: &mut InitContext) -> HydraulicGearSystem {
        let init_downlocked = context.start_gear_down();

        let nose_door = A320GearDoorFactory::a320_gear_door_assembly(context, GearWheel::NOSE);
        let left_door = A320GearDoorFactory::a320_gear_door_assembly(context, GearWheel::LEFT);
        let right_door = A320GearDoorFactory::a320_gear_door_assembly(context, GearWheel::RIGHT);

        let nose_gear =
            A320GearFactory::a320_gear_assembly(context, GearWheel::NOSE, init_downlocked);
        let left_gear =
            A320GearFactory::a320_gear_assembly(context, GearWheel::LEFT, init_downlocked);
        let right_gear =
            A320GearFactory::a320_gear_assembly(context, GearWheel::RIGHT, init_downlocked);

        HydraulicGearSystem::new(
            context,
            nose_door,
            left_door,
            right_door,
            nose_gear,
            left_gear,
            right_gear,
            A320GearDoorFactory::a320_left_gear_door_aerodynamics(),
            A320GearDoorFactory::a320_right_gear_door_aerodynamics(),
            A320GearDoorFactory::a320_nose_gear_door_aerodynamics(),
            A320GearFactory::a320_left_gear_aerodynamics(),
            A320GearFactory::a320_right_gear_aerodynamics(),
            A320GearFactory::a320_nose_gear_aerodynamics(),
        )
    }
}
struct A320PowerTransferUnitCharacteristics {
    efficiency: Ratio,

    deactivation_delta_pressure: Pressure,
    activation_delta_pressure: Pressure,

    shot_to_shot_variability: Ratio,
}
impl A320PowerTransferUnitCharacteristics {
    // Randomisation parameters
    // As ptu wear parameters are non linear, for now we simulate two normal distributions:
    // -Nominal distribution which is the PTU you'll find in wide majority of planes
    // -Worn out distribution, which is the PTU which is still acceptable but has degraded behaviour
    const MEAN_ACTIVATION_DELTA_PRESSURE_PSI: f64 = 500.;
    const STD_DEV_ACTIVATION_DELTA_PRESSURE_PSI: f64 = 5.;

    // Ratio of worn PTU : 0.1 means 10% of cases we get a worn out ptu
    const WORN_PTU_CASE_PROBABILITY: f64 = 0.15;

    const WORN_MEAN_DEACTIVATION_DELTA_PRESSURE_PSI: f64 = 20.;
    const WORN_STD_DEV_DEACTIVATION_DELTA_PRESSURE_PSI: f64 = 5.;
    const WORN_MIN_DEACTIVATION_DELTA_PRESSURE_PSI: f64 = 5.;
    const WORN_MAX_DEACTIVATION_DELTA_PRESSURE_PSI: f64 = 30.;

    const NOMINAL_MEAN_DEACTIVATION_DELTA_PRESSURE_PSI: f64 = 90.;
    const NOMINAL_STD_DEV_DEACTIVATION_DELTA_PRESSURE_PSI: f64 = 15.;
    const NOMINAL_MIN_DEACTIVATION_DELTA_PRESSURE_PSI: f64 = 5.;
    const NOMINAL_MAX_DEACTIVATION_DELTA_PRESSURE_PSI: f64 = 180.;

    const WORN_EFFICIENCY_MEAN: f64 = 0.6;
    const WORN_EFFICIENCY_STD_DEV: f64 = 0.06;
    const NOMINAL_EFFICIENCY_MEAN: f64 = 0.85;
    const NOMINAL_EFFICIENCY_STD_DEV: f64 = 0.04;
    const EFFICIENCY_MIN_ALLOWED: f64 = 0.5;
    const EFFICIENCY_MAX: f64 = 0.9;

    const SHOT_TO_SHOT_VARIABILITY_PERCENT_RATIO: f64 = 0.05;

    fn new_randomized() -> Self {
        let randomized_is_ptu_worn_out = Self::randomized_is_ptu_worn_out();

        Self {
            efficiency: Self::randomized_efficiency(randomized_is_ptu_worn_out),

            deactivation_delta_pressure: Self::randomized_deactivation_delta_pressure(
                randomized_is_ptu_worn_out,
            ),

            activation_delta_pressure: Pressure::new::<psi>(random_from_normal_distribution(
                Self::MEAN_ACTIVATION_DELTA_PRESSURE_PSI,
                Self::STD_DEV_ACTIVATION_DELTA_PRESSURE_PSI,
            )),

            shot_to_shot_variability: Ratio::new::<ratio>(
                Self::SHOT_TO_SHOT_VARIABILITY_PERCENT_RATIO,
            ),
        }
    }

    #[cfg(test)]
    fn new_worst_part_acceptable() -> Self {
        Self {
            efficiency: Ratio::new::<ratio>(Self::EFFICIENCY_MIN_ALLOWED),

            deactivation_delta_pressure: Pressure::new::<psi>(
                Self::WORN_MIN_DEACTIVATION_DELTA_PRESSURE_PSI,
            ),

            activation_delta_pressure: Pressure::new::<psi>(
                Self::MEAN_ACTIVATION_DELTA_PRESSURE_PSI
                    + 5. * Self::STD_DEV_ACTIVATION_DELTA_PRESSURE_PSI,
            ),

            shot_to_shot_variability: Ratio::new::<ratio>(
                Self::SHOT_TO_SHOT_VARIABILITY_PERCENT_RATIO,
            ),
        }
    }

    fn randomized_is_ptu_worn_out() -> bool {
        random_from_range(0., 1.) < Self::WORN_PTU_CASE_PROBABILITY
    }

    fn randomized_efficiency(is_worn_out: bool) -> Ratio {
        if is_worn_out {
            Ratio::new::<ratio>(
                random_from_normal_distribution(
                    Self::WORN_EFFICIENCY_MEAN,
                    Self::WORN_EFFICIENCY_STD_DEV,
                )
                .max(Self::EFFICIENCY_MIN_ALLOWED)
                .min(Self::EFFICIENCY_MAX),
            )
        } else {
            Ratio::new::<ratio>(
                random_from_normal_distribution(
                    Self::NOMINAL_EFFICIENCY_MEAN,
                    Self::NOMINAL_EFFICIENCY_STD_DEV,
                )
                .max(Self::EFFICIENCY_MIN_ALLOWED)
                .min(Self::EFFICIENCY_MAX),
            )
        }
    }

    fn randomized_deactivation_delta_pressure(is_worn_out: bool) -> Pressure {
        if is_worn_out {
            Pressure::new::<psi>(
                random_from_normal_distribution(
                    Self::WORN_MEAN_DEACTIVATION_DELTA_PRESSURE_PSI,
                    Self::WORN_STD_DEV_DEACTIVATION_DELTA_PRESSURE_PSI,
                )
                .min(Self::WORN_MAX_DEACTIVATION_DELTA_PRESSURE_PSI)
                .max(Self::WORN_MIN_DEACTIVATION_DELTA_PRESSURE_PSI),
            )
        } else {
            Pressure::new::<psi>(
                random_from_normal_distribution(
                    Self::NOMINAL_MEAN_DEACTIVATION_DELTA_PRESSURE_PSI,
                    Self::NOMINAL_STD_DEV_DEACTIVATION_DELTA_PRESSURE_PSI,
                )
                .min(Self::NOMINAL_MAX_DEACTIVATION_DELTA_PRESSURE_PSI)
                .max(Self::NOMINAL_MIN_DEACTIVATION_DELTA_PRESSURE_PSI),
            )
        }
    }
}
impl PowerTransferUnitCharacteristics for A320PowerTransferUnitCharacteristics {
    fn efficiency(&self) -> Ratio {
        self.efficiency
    }

    fn deactivation_delta_pressure(&self) -> Pressure {
        self.deactivation_delta_pressure
    }

    fn activation_delta_pressure(&self) -> Pressure {
        self.activation_delta_pressure
    }

    fn shot_to_shot_variability(&self) -> Ratio {
        self.shot_to_shot_variability
    }
}

pub(super) struct A320Hydraulic {
    hyd_ptu_ecam_memo_id: VariableIdentifier,
    ptu_high_pitch_sound_id: VariableIdentifier,
    ptu_continuous_mode_id: VariableIdentifier,

    nose_steering: SteeringActuator,

    core_hydraulic_updater: MaxStepLoop,

    brake_steer_computer: A320HydraulicBrakeSteerComputerUnit,

    blue_circuit: HydraulicCircuit,
    blue_circuit_controller: A320HydraulicCircuitController,
    green_circuit: HydraulicCircuit,
    green_circuit_controller: A320HydraulicCircuitController,
    yellow_circuit: HydraulicCircuit,
    yellow_circuit_controller: A320HydraulicCircuitController,

    engine_driven_pump_1: EngineDrivenPump,
    engine_driven_pump_1_controller: A320EngineDrivenPumpController,

    engine_driven_pump_2: EngineDrivenPump,
    engine_driven_pump_2_controller: A320EngineDrivenPumpController,

    blue_electric_pump: ElectricPump,
    blue_electric_pump_controller: A320BlueElectricPumpController,

    yellow_electric_pump: ElectricPump,
    yellow_electric_pump_controller: A320YellowElectricPumpController,

    pushback_tug: PushbackTug,

    ram_air_turbine: RamAirTurbine,
    ram_air_turbine_controller: A320RamAirTurbineController,

    power_transfer_unit: PowerTransferUnit,
    power_transfer_unit_controller: A320PowerTransferUnitController,

    braking_circuit_norm: BrakeCircuit,
    braking_circuit_altn: BrakeCircuit,
    braking_force: A320BrakingForce,

    flap_system: FlapSlatAssy<7>,
    slat_system: FlapSlatAssy<7>,
    slats_flaps_complex: SlatFlapComplex,

    gcu: GeneratorControlUnit<9>,
    emergency_gen: HydraulicGeneratorMotor,

    forward_cargo_door: CargoDoor,
    forward_cargo_door_controller: A320DoorController,
    aft_cargo_door: CargoDoor,
    aft_cargo_door_controller: A320DoorController,

    elevator_system_controller: ElevatorSystemHydraulicController,
    aileron_system_controller: AileronSystemHydraulicController,

    left_aileron: AileronAssembly,
    right_aileron: AileronAssembly,
    left_elevator: ElevatorAssembly,
    right_elevator: ElevatorAssembly,

    rudder_mechanical_assembly: RudderSystemHydraulicController,
    rudder: RudderAssembly,

    left_spoilers: SpoilerGroup,
    right_spoilers: SpoilerGroup,

    gear_system_gravity_extension_controller: A320GravityExtension,
    gear_system_hydraulic_controller: A320GearHydraulicController,
    gear_system: HydraulicGearSystem,

    ptu_high_pitch_sound_active: DelayedFalseLogicGate,

    trim_controller: A320TrimInputController,

    trim_assembly: TrimmableHorizontalStabilizerAssembly,
}
impl A320Hydraulic {
    const HIGH_PITCH_PTU_SOUND_DELTA_PRESS_THRESHOLD_PSI: f64 = 2400.;
    const HIGH_PITCH_PTU_SOUND_DURATION: Duration = Duration::from_millis(3000);

    const FORWARD_CARGO_DOOR_ID: &'static str = "FWD";
    const AFT_CARGO_DOOR_ID: &'static str = "AFT";

    const ELECTRIC_PUMP_MAX_CURRENT_AMPERE: f64 = 45.;
    const BLUE_ELEC_PUMP_CONTROL_POWER_BUS: ElectricalBusType =
        ElectricalBusType::DirectCurrentEssential;
    const BLUE_ELEC_PUMP_SUPPLY_POWER_BUS: ElectricalBusType =
        ElectricalBusType::AlternatingCurrent(1);

    const YELLOW_ELEC_PUMP_CONTROL_POWER_BUS: ElectricalBusType =
        ElectricalBusType::DirectCurrent(2);
    const YELLOW_ELEC_PUMP_CONTROL_FROM_CARGO_DOOR_OPERATION_POWER_BUS: ElectricalBusType =
        ElectricalBusType::DirectCurrentGndFltService;
    const YELLOW_ELEC_PUMP_SUPPLY_POWER_BUS: ElectricalBusType =
        ElectricalBusType::AlternatingCurrentGndFltService;

    const YELLOW_EDP_CONTROL_POWER_BUS1: ElectricalBusType = ElectricalBusType::DirectCurrent(2);
    const YELLOW_EDP_CONTROL_POWER_BUS2: ElectricalBusType =
        ElectricalBusType::DirectCurrentEssential;
    const GREEN_EDP_CONTROL_POWER_BUS1: ElectricalBusType =
        ElectricalBusType::DirectCurrentEssential;

    const PTU_CONTROL_POWER_BUS: ElectricalBusType = ElectricalBusType::DirectCurrentGndFltService;

    const RAT_CONTROL_SOLENOID1_POWER_BUS: ElectricalBusType =
        ElectricalBusType::DirectCurrentHot(1);
    const RAT_CONTROL_SOLENOID2_POWER_BUS: ElectricalBusType =
        ElectricalBusType::DirectCurrentHot(2);

    const ALTERNATE_BRAKE_ACCUMULATOR_GAS_PRE_CHARGE: f64 = 1000.0; // Nitrogen PSI

    // Refresh rate of core hydraulic simulation
    const HYDRAULIC_SIM_TIME_STEP: Duration = Duration::from_millis(10);

    pub(super) fn new(context: &mut InitContext) -> A320Hydraulic {
        let brake_accumulator_charac = BrakeAccumulatorCharacteristics::new(
            Volume::new::<gallon>(1.0),
            Pressure::new::<psi>(Self::ALTERNATE_BRAKE_ACCUMULATOR_GAS_PRE_CHARGE),
            Pressure::new::<psi>(A320HydraulicCircuitFactory::HYDRAULIC_TARGET_PRESSURE_PSI),
            Ratio::new::<ratio>(0.03),
        );

        A320Hydraulic {
            hyd_ptu_ecam_memo_id: context.get_identifier("HYD_PTU_ON_ECAM_MEMO".to_owned()),
            ptu_high_pitch_sound_id: context.get_identifier("HYD_PTU_HIGH_PITCH_SOUND".to_owned()),
            ptu_continuous_mode_id: context.get_identifier("HYD_PTU_CONTINUOUS_MODE".to_owned()),

            nose_steering: SteeringActuator::new(
                context,
                Angle::new::<degree>(75.),
                AngularVelocity::new::<radian_per_second>(0.35),
                Length::new::<meter>(0.075),
                Ratio::new::<ratio>(0.18),
            ),

            core_hydraulic_updater: MaxStepLoop::new(Self::HYDRAULIC_SIM_TIME_STEP),

            brake_steer_computer: A320HydraulicBrakeSteerComputerUnit::new(context),

            blue_circuit: A320HydraulicCircuitFactory::new_blue_circuit(context),
            blue_circuit_controller: A320HydraulicCircuitController::new(
                None,
                HydraulicColor::Blue,
            ),
            green_circuit: A320HydraulicCircuitFactory::new_green_circuit(context),
            green_circuit_controller: A320HydraulicCircuitController::new(
                Some(1),
                HydraulicColor::Green,
            ),
            yellow_circuit: A320HydraulicCircuitFactory::new_yellow_circuit(
                context,
                brake_accumulator_charac.volume_at_init(),
            ),
            yellow_circuit_controller: A320HydraulicCircuitController::new(
                Some(2),
                HydraulicColor::Yellow,
            ),

            engine_driven_pump_1: EngineDrivenPump::new(
                context,
                AirbusEngineDrivenPumpId::Green,
                PumpCharacteristics::a320_edp(),
            ),
            engine_driven_pump_1_controller: A320EngineDrivenPumpController::new(
                context,
                1,
                vec![Self::GREEN_EDP_CONTROL_POWER_BUS1],
            ),

            engine_driven_pump_2: EngineDrivenPump::new(
                context,
                AirbusEngineDrivenPumpId::Yellow,
                PumpCharacteristics::a320_edp(),
            ),
            engine_driven_pump_2_controller: A320EngineDrivenPumpController::new(
                context,
                2,
                vec![
                    Self::YELLOW_EDP_CONTROL_POWER_BUS1,
                    Self::YELLOW_EDP_CONTROL_POWER_BUS2,
                ],
            ),

            blue_electric_pump: ElectricPump::new(
                context,
                AirbusElectricPumpId::Blue,
                Self::BLUE_ELEC_PUMP_SUPPLY_POWER_BUS,
                ElectricCurrent::new::<ampere>(Self::ELECTRIC_PUMP_MAX_CURRENT_AMPERE),
                PumpCharacteristics::a320_electric_pump(),
            ),
            blue_electric_pump_controller: A320BlueElectricPumpController::new(
                context,
                Self::BLUE_ELEC_PUMP_CONTROL_POWER_BUS,
            ),

            yellow_electric_pump: ElectricPump::new(
                context,
                AirbusElectricPumpId::Yellow,
                Self::YELLOW_ELEC_PUMP_SUPPLY_POWER_BUS,
                ElectricCurrent::new::<ampere>(Self::ELECTRIC_PUMP_MAX_CURRENT_AMPERE),
                PumpCharacteristics::a320_electric_pump(),
            ),
            yellow_electric_pump_controller: A320YellowElectricPumpController::new(
                context,
                Self::YELLOW_ELEC_PUMP_CONTROL_POWER_BUS,
                Self::YELLOW_ELEC_PUMP_CONTROL_FROM_CARGO_DOOR_OPERATION_POWER_BUS,
            ),

            pushback_tug: PushbackTug::new(context),

            ram_air_turbine: RamAirTurbine::new(context, PumpCharacteristics::a320_rat()),
            ram_air_turbine_controller: A320RamAirTurbineController::new(
                Self::RAT_CONTROL_SOLENOID1_POWER_BUS,
                Self::RAT_CONTROL_SOLENOID2_POWER_BUS,
            ),

            power_transfer_unit: PowerTransferUnit::new(
                context,
                &A320PowerTransferUnitCharacteristics::new_randomized(),
            ),
            power_transfer_unit_controller: A320PowerTransferUnitController::new(
                context,
                Self::PTU_CONTROL_POWER_BUS,
            ),

            braking_circuit_norm: BrakeCircuit::new(
                context,
                "NORM",
                HydraulicColor::Green,
                None,
                Volume::new::<gallon>(0.13),
            ),

            // Alternate brakes accumulator in real A320 is 1.5 gal capacity.
            // This is tuned down to 1.0 to match real world accumulator filling time
            // as a faster accumulator response has too much unstability
            braking_circuit_altn: BrakeCircuit::new(
                context,
                "ALTN",
                HydraulicColor::Yellow,
                Some(Accumulator::new_brake_accumulator(brake_accumulator_charac)),
                Volume::new::<gallon>(0.13),
            ),

            braking_force: A320BrakingForce::new(context),

            flap_system: A320FlapSlatFactory::new_flaps(context),
            slat_system: A320FlapSlatFactory::new_slats(context),
            slats_flaps_complex: SlatFlapComplex::new(context),

            gcu: GeneratorControlUnit::new(
                AngularVelocity::new::<revolution_per_minute>(12000.),
                [
                    0., 1000., 6000., 9999., 10000., 12000., 14000., 14001., 30000.,
                ],
                [0., 0., 0., 0., 1000., 6000., 1000., 0., 0.],
            ),

            emergency_gen: HydraulicGeneratorMotor::new(context, Volume::new::<cubic_inch>(0.19)),

            forward_cargo_door: A320CargoDoorFactory::new_a320_cargo_door(
                context,
                Self::FORWARD_CARGO_DOOR_ID,
            ),
            forward_cargo_door_controller: A320DoorController::new(
                context,
                Self::FORWARD_CARGO_DOOR_ID,
            ),

            aft_cargo_door: A320CargoDoorFactory::new_a320_cargo_door(
                context,
                Self::AFT_CARGO_DOOR_ID,
            ),
            aft_cargo_door_controller: A320DoorController::new(context, Self::AFT_CARGO_DOOR_ID),

            elevator_system_controller: ElevatorSystemHydraulicController::new(context),
            aileron_system_controller: AileronSystemHydraulicController::new(context),

            left_aileron: A320AileronFactory::new_aileron(context, ActuatorSide::Left),
            right_aileron: A320AileronFactory::new_aileron(context, ActuatorSide::Right),
            left_elevator: A320ElevatorFactory::new_elevator(context, ActuatorSide::Left),
            right_elevator: A320ElevatorFactory::new_elevator(context, ActuatorSide::Right),

            rudder_mechanical_assembly: RudderSystemHydraulicController::new(context),
            rudder: A320RudderFactory::new_rudder(context),

            left_spoilers: A320SpoilerFactory::new_a320_spoiler_group(context, ActuatorSide::Left),
            right_spoilers: A320SpoilerFactory::new_a320_spoiler_group(
                context,
                ActuatorSide::Right,
            ),

            gear_system_gravity_extension_controller: A320GravityExtension::new(context),
            gear_system_hydraulic_controller: A320GearHydraulicController::new(),
            gear_system: A320GearSystemFactory::a320_gear_system(context),

            ptu_high_pitch_sound_active: DelayedFalseLogicGate::new(
                Self::HIGH_PITCH_PTU_SOUND_DURATION,
            ),

            trim_controller: A320TrimInputController::new(context),
            trim_assembly: TrimmableHorizontalStabilizerAssembly::new(
                context,
                Angle::new::<degree>(360. * -1.4),
                Angle::new::<degree>(360. * 6.13),
                Angle::new::<degree>(360. * -1.87),
                Angle::new::<degree>(360. * 8.19), // 1.87 rotations down 6.32 up,
                AngularVelocity::new::<revolution_per_minute>(5000.),
                Ratio::new::<ratio>(2035. / 6.13),
                Angle::new::<degree>(-4.),
                Angle::new::<degree>(17.5),
            ),
        }
    }

    pub(super) fn update(
        &mut self,
        context: &UpdateContext,
        engine1: &impl Engine,
        engine2: &impl Engine,
        overhead_panel: &A320HydraulicOverheadPanel,
        autobrake_panel: &AutobrakePanel,
        engine_fire_push_buttons: &impl EngineFirePushButtons,
        lgcius: &LandingGearControlInterfaceUnitSet,
        rat_and_emer_gen_man_on: &impl EmergencyElectricalRatPushButton,
        emergency_elec: &(impl EmergencyElectricalState + EmergencyGeneratorPower),
        reservoir_pneumatics: &impl ReservoirAirPressure,
        adirs: &(impl AdirsDiscreteOutputs + AirDataSource),
    ) {
        self.core_hydraulic_updater.update(context);

        self.update_with_sim_rate(
            context,
            overhead_panel,
            autobrake_panel,
            rat_and_emer_gen_man_on,
            emergency_elec,
            lgcius.lgciu1(),
            lgcius.lgciu2(),
            engine1,
            engine2,
            adirs,
        );

        for cur_time_step in self.core_hydraulic_updater {
            self.update_physics(
                &context.with_delta(cur_time_step),
                rat_and_emer_gen_man_on,
                emergency_elec,
                lgcius,
                adirs,
            );

            self.update_core_hydraulics(
                &context.with_delta(cur_time_step),
                engine1,
                engine2,
                overhead_panel,
                engine_fire_push_buttons,
                lgcius.lgciu1(),
                lgcius.lgciu2(),
                reservoir_pneumatics,
            );
        }

        self.ptu_high_pitch_sound_active
            .update(context, self.is_ptu_running_high_pitch_sound());
    }

    fn ptu_has_fault(&self) -> bool {
        self.power_transfer_unit_controller
            .has_air_pressure_low_fault()
            || self.power_transfer_unit_controller.has_low_level_fault()
            || self.power_transfer_unit_controller.has_overheat_fault()
    }

    fn green_edp_has_fault(&self) -> bool {
        self.engine_driven_pump_1_controller
            .has_pressure_low_fault()
            || self
                .engine_driven_pump_1_controller
                .has_air_pressure_low_fault()
            || self.engine_driven_pump_1_controller.has_low_level_fault()
            || self.engine_driven_pump_1_controller.has_overheat_fault()
    }

    fn yellow_epump_has_fault(&self) -> bool {
        self.yellow_electric_pump_controller
            .has_pressure_low_fault()
            || self
                .yellow_electric_pump_controller
                .has_air_pressure_low_fault()
            || self.yellow_electric_pump_controller.has_low_level_fault()
            || self.yellow_electric_pump_controller.has_overheat_fault()
    }

    fn yellow_edp_has_fault(&self) -> bool {
        self.engine_driven_pump_2_controller
            .has_pressure_low_fault()
            || self
                .engine_driven_pump_2_controller
                .has_air_pressure_low_fault()
            || self.engine_driven_pump_2_controller.has_low_level_fault()
            || self.engine_driven_pump_2_controller.has_overheat_fault()
    }

    fn blue_epump_has_fault(&self) -> bool {
        self.blue_electric_pump_controller.has_pressure_low_fault()
            || self
                .blue_electric_pump_controller
                .has_air_pressure_low_fault()
            || self.blue_electric_pump_controller.has_low_level_fault()
            || self.blue_electric_pump_controller.has_overheat_fault()
    }

    pub fn green_reservoir(&self) -> &Reservoir {
        self.green_circuit.reservoir()
    }

    pub fn blue_reservoir(&self) -> &Reservoir {
        self.blue_circuit.reservoir()
    }

    pub fn yellow_reservoir(&self) -> &Reservoir {
        self.yellow_circuit.reservoir()
    }

    #[cfg(test)]
    fn should_pressurise_yellow_pump_for_cargo_door_operation(&self) -> bool {
        self.yellow_electric_pump_controller
            .should_pressurise_for_cargo_door_operation()
    }

    #[cfg(test)]
    fn nose_wheel_steering_pin_is_inserted(&self) -> bool {
        self.pushback_tug.is_nose_wheel_steering_pin_inserted()
    }

    #[cfg(test)]
    fn is_blue_pressure_switch_pressurised(&self) -> bool {
        self.blue_circuit.system_section_pressure_switch() == PressureSwitchState::Pressurised
    }

    #[cfg(test)]
    fn is_green_pressure_switch_pressurised(&self) -> bool {
        self.green_circuit.system_section_pressure_switch() == PressureSwitchState::Pressurised
    }

    #[cfg(test)]
    fn is_yellow_pressure_switch_pressurised(&self) -> bool {
        self.yellow_circuit.system_section_pressure_switch() == PressureSwitchState::Pressurised
    }

    // Updates at the same rate as the sim or at a fixed maximum time step if sim rate is too slow
    fn update_physics(
        &mut self,
        context: &UpdateContext,
        rat_and_emer_gen_man_on: &impl EmergencyElectricalRatPushButton,
        emergency_elec: &(impl EmergencyElectricalState + EmergencyGeneratorPower),
        lgcius: &LandingGearControlInterfaceUnitSet,
        adirs: &impl AdirsDiscreteOutputs,
    ) {
        self.forward_cargo_door.update(
            context,
            &self.forward_cargo_door_controller,
            self.yellow_circuit.system_section(),
        );

        self.aft_cargo_door.update(
            context,
            &self.aft_cargo_door_controller,
            self.yellow_circuit.system_section(),
        );

        self.ram_air_turbine.update_physics(
            &context.delta(),
            context.indicated_airspeed(),
            self.blue_circuit.system_section(),
        );

        self.gcu.update(
            context,
            &self.emergency_gen,
            self.blue_circuit.system_section(),
            emergency_elec,
            rat_and_emer_gen_man_on,
            lgcius.lgciu1(),
        );

        self.emergency_gen.update(
            context,
            self.blue_circuit.system_section(),
            &self.gcu,
            emergency_elec,
        );

        self.gear_system_hydraulic_controller.update(
            adirs,
            lgcius.lgciu1(),
            lgcius.lgciu2(),
            &self.gear_system_gravity_extension_controller,
        );

        self.trim_assembly.update(
            context,
            &self.trim_controller,
            &self.trim_controller,
            [
                self.green_circuit
                    .system_section()
                    .pressure_downstream_leak_valve(),
                self.yellow_circuit
                    .system_section()
                    .pressure_downstream_leak_valve(),
            ],
        );

        self.left_aileron.update(
            context,
            self.aileron_system_controller.left_controllers(),
            self.blue_circuit.system_section(),
            self.green_circuit.system_section(),
        );

        self.right_aileron.update(
            context,
            self.aileron_system_controller.right_controllers(),
            self.blue_circuit.system_section(),
            self.green_circuit.system_section(),
        );

        self.left_elevator.update(
            context,
            self.elevator_system_controller.left_controllers(),
            self.blue_circuit.system_section(),
            self.green_circuit.system_section(),
            &self.trim_assembly,
        );

        self.right_elevator.update(
            context,
            self.elevator_system_controller.right_controllers(),
            self.blue_circuit.system_section(),
            self.yellow_circuit.system_section(),
            &self.trim_assembly,
        );

        self.rudder.update(
            context,
            self.rudder_mechanical_assembly.rudder_controllers(),
            self.green_circuit.system_section(),
            self.blue_circuit.system_section(),
            self.yellow_circuit.system_section(),
        );

        self.left_spoilers.update(
            context,
            self.green_circuit.system_section(),
            self.blue_circuit.system_section(),
            self.yellow_circuit.system_section(),
        );

        self.right_spoilers.update(
            context,
            self.green_circuit.system_section(),
            self.blue_circuit.system_section(),
            self.yellow_circuit.system_section(),
        );

        self.gear_system.update(
            context,
            &self.gear_system_hydraulic_controller,
            lgcius.active_lgciu(),
            self.green_circuit.system_section(),
        );
    }

    fn update_with_sim_rate(
        &mut self,
        context: &UpdateContext,
        overhead_panel: &A320HydraulicOverheadPanel,
        autobrake_panel: &AutobrakePanel,
        rat_and_emer_gen_man_on: &impl EmergencyElectricalRatPushButton,
        emergency_elec_state: &impl EmergencyElectricalState,
        lgciu1: &impl LgciuInterface,
        lgciu2: &impl LgciuInterface,
        engine1: &impl Engine,
        engine2: &impl Engine,
        adiru: &impl AirDataSource,
    ) {
        self.nose_steering.update(
            context,
            self.yellow_circuit.system_section(),
            &self.brake_steer_computer,
            &self.pushback_tug,
        );

        // Process brake logic (which circuit brakes) and send brake demands (how much)
        self.brake_steer_computer.update(
            context,
            self.green_circuit.system_section(),
            &self.braking_circuit_altn,
            lgciu1,
            lgciu2,
            autobrake_panel,
            engine1,
            engine2,
        );

        // Updating rat stowed pos on all frames in case it's used for graphics
        self.ram_air_turbine.update_position(&context.delta());

        // Uses external conditions and momentary button: better to check each frame
        self.ram_air_turbine_controller.update(
            context,
            overhead_panel,
            rat_and_emer_gen_man_on,
            emergency_elec_state,
        );

        self.pushback_tug.update(context);

        self.braking_force.update_forces(
            context,
            &self.braking_circuit_norm,
            &self.braking_circuit_altn,
            engine1,
            engine2,
            &self.pushback_tug,
        );

        // Commented out because doubled?
        // self.slats_flaps_complex
        //     .update(context, &self.flap_system, &self.slat_system);

        self.flap_system.update(
            context,
            self.green_circuit.system_section(),
            self.yellow_circuit.system_section(),
            self.slats_flaps_complex
                .get_pcu_solenoids_commands(0, SFCCChannel::FlapChannel),
            self.slats_flaps_complex
                .get_pcu_solenoids_commands(1, SFCCChannel::FlapChannel),
        );

        self.slat_system.update(
            context,
            self.blue_circuit.system_section(),
            self.green_circuit.system_section(),
            self.slats_flaps_complex
                .get_pcu_solenoids_commands(0, SFCCChannel::SlatChannel),
            self.slats_flaps_complex
                .get_pcu_solenoids_commands(1, SFCCChannel::SlatChannel),
        );

        self.forward_cargo_door_controller.update(
            context,
            &self.forward_cargo_door,
            self.yellow_circuit.system_section(),
        );

        self.aft_cargo_door_controller.update(
            context,
            &self.aft_cargo_door,
            self.yellow_circuit.system_section(),
        );

        self.slats_flaps_complex.update(
            context,
            &self.flap_system,
            &self.slat_system,
            adiru,
            lgciu1,
            lgciu2,
        );

        self.rudder_mechanical_assembly.update(
            context,
            self.green_circuit.system_section(),
            self.blue_circuit.system_section(),
            self.yellow_circuit.system_section(),
        );
    }

    // For each hydraulic loop retrieves volumes from and to each actuator and pass it to the loops
    fn update_actuators_volume(&mut self) {
        self.update_green_actuators_volume();
        self.update_yellow_actuators_volume();
        self.update_blue_actuators_volume();
    }

    fn update_green_actuators_volume(&mut self) {
        self.green_circuit
            .update_system_actuator_volumes(&mut self.braking_circuit_norm);

        self.green_circuit.update_system_actuator_volumes(
            self.left_aileron.actuator(AileronActuatorPosition::Green),
        );
        self.green_circuit.update_system_actuator_volumes(
            self.right_aileron.actuator(AileronActuatorPosition::Green),
        );

        self.green_circuit.update_system_actuator_volumes(
            self.left_elevator
                .actuator(LeftElevatorActuatorCircuit::Green as usize),
        );

        self.green_circuit
            .update_system_actuator_volumes(self.rudder.actuator(RudderActuatorPosition::Green));

        self.green_circuit
            .update_system_actuator_volumes(self.flap_system.left_motor());
        self.green_circuit
            .update_system_actuator_volumes(self.slat_system.right_motor());

        self.green_circuit
            .update_system_actuator_volumes(self.left_spoilers.actuator(0));
        self.green_circuit
            .update_system_actuator_volumes(self.left_spoilers.actuator(4));

        self.green_circuit
            .update_system_actuator_volumes(self.right_spoilers.actuator(0));
        self.green_circuit
            .update_system_actuator_volumes(self.right_spoilers.actuator(4));

        for actuator in self.gear_system.all_actuators() {
            self.green_circuit.update_system_actuator_volumes(actuator);
        }

        self.green_circuit
            .update_system_actuator_volumes(self.trim_assembly.left_motor());

        self.green_circuit
            .update_system_actuator_volumes(self.rudder_mechanical_assembly.green_actuator());
    }

    fn update_yellow_actuators_volume(&mut self) {
        self.yellow_circuit
            .update_system_actuator_volumes(&mut self.braking_circuit_altn);

        self.yellow_circuit
            .update_system_actuator_volumes(self.flap_system.right_motor());

        self.yellow_circuit
            .update_system_actuator_volumes(self.forward_cargo_door.actuator());

        self.yellow_circuit
            .update_system_actuator_volumes(self.aft_cargo_door.actuator());

        self.yellow_circuit
            .update_system_actuator_volumes(&mut self.nose_steering);

        self.yellow_circuit.update_system_actuator_volumes(
            self.right_elevator
                .actuator(RightElevatorActuatorCircuit::Yellow as usize),
        );

        self.yellow_circuit
            .update_system_actuator_volumes(self.rudder.actuator(RudderActuatorPosition::Yellow));

        self.yellow_circuit
            .update_system_actuator_volumes(self.left_spoilers.actuator(1));
        self.yellow_circuit
            .update_system_actuator_volumes(self.left_spoilers.actuator(3));

        self.yellow_circuit
            .update_system_actuator_volumes(self.right_spoilers.actuator(1));
        self.yellow_circuit
            .update_system_actuator_volumes(self.right_spoilers.actuator(3));

        self.yellow_circuit
            .update_system_actuator_volumes(self.trim_assembly.right_motor());

        self.yellow_circuit
            .update_system_actuator_volumes(self.rudder_mechanical_assembly.yellow_actuator());
    }

    fn update_blue_actuators_volume(&mut self) {
        self.blue_circuit
            .update_system_actuator_volumes(self.slat_system.left_motor());
        self.blue_circuit
            .update_system_actuator_volumes(&mut self.emergency_gen);

        self.blue_circuit.update_system_actuator_volumes(
            self.left_aileron.actuator(AileronActuatorPosition::Blue),
        );
        self.blue_circuit.update_system_actuator_volumes(
            self.right_aileron.actuator(AileronActuatorPosition::Blue),
        );

        self.blue_circuit.update_system_actuator_volumes(
            self.left_elevator
                .actuator(LeftElevatorActuatorCircuit::Blue as usize),
        );
        self.blue_circuit.update_system_actuator_volumes(
            self.right_elevator
                .actuator(RightElevatorActuatorCircuit::Blue as usize),
        );

        self.blue_circuit
            .update_system_actuator_volumes(self.rudder.actuator(RudderActuatorPosition::Blue));

        self.blue_circuit
            .update_system_actuator_volumes(self.left_spoilers.actuator(2));

        self.blue_circuit
            .update_system_actuator_volumes(self.right_spoilers.actuator(2));
    }

    // All the core hydraulics updates that needs to be done at the slowest fixed step rate
    fn update_core_hydraulics(
        &mut self,
        context: &UpdateContext,
        engine1: &impl Engine,
        engine2: &impl Engine,
        overhead_panel: &A320HydraulicOverheadPanel,
        engine_fire_push_buttons: &impl EngineFirePushButtons,
        lgciu1: &impl LgciuInterface,
        lgciu2: &impl LgciuInterface,
        reservoir_pneumatics: &impl ReservoirAirPressure,
    ) {
        // First update what is currently consumed and given back by each actuator
        // Todo: might have to split the actuator volumes by expected number of loops
        self.update_actuators_volume();

        self.power_transfer_unit_controller.update(
            context,
            overhead_panel,
            &self.forward_cargo_door_controller,
            &self.aft_cargo_door_controller,
            &self.pushback_tug,
            lgciu2,
            self.green_circuit.reservoir(),
            self.yellow_circuit.reservoir(),
        );
        self.power_transfer_unit.update(
            context,
            self.green_circuit.system_section(),
            self.yellow_circuit.system_section(),
            &self.power_transfer_unit_controller,
        );

        self.engine_driven_pump_1_controller.update(
            overhead_panel,
            engine_fire_push_buttons,
            engine1,
            &self.green_circuit,
            lgciu1,
            self.green_circuit.reservoir(),
        );

        self.engine_driven_pump_1.update(
            context,
            self.green_circuit
                .pump_section(A320HydraulicCircuitFactory::YELLOW_GREEN_BLUE_PUMPS_INDEXES),
            self.green_circuit.reservoir(),
            engine1.hydraulic_pump_output_speed(),
            &self.engine_driven_pump_1_controller,
        );

        self.engine_driven_pump_2_controller.update(
            overhead_panel,
            engine_fire_push_buttons,
            engine2,
            &self.yellow_circuit,
            lgciu2,
            self.yellow_circuit.reservoir(),
        );

        self.engine_driven_pump_2.update(
            context,
            self.yellow_circuit
                .pump_section(A320HydraulicCircuitFactory::YELLOW_GREEN_BLUE_PUMPS_INDEXES),
            self.yellow_circuit.reservoir(),
            engine2.hydraulic_pump_output_speed(),
            &self.engine_driven_pump_2_controller,
        );

        self.blue_electric_pump_controller.update(
            overhead_panel,
            &self.blue_circuit,
            engine1,
            engine2,
            lgciu1,
            lgciu2,
            self.blue_circuit.reservoir(),
            &self.blue_electric_pump,
        );
        self.blue_electric_pump.update(
            context,
            self.blue_circuit
                .pump_section(A320HydraulicCircuitFactory::YELLOW_GREEN_BLUE_PUMPS_INDEXES),
            self.blue_circuit.reservoir(),
            &self.blue_electric_pump_controller,
        );

        self.yellow_electric_pump_controller.update(
            context,
            overhead_panel,
            &self.forward_cargo_door_controller,
            &self.aft_cargo_door_controller,
            &self.yellow_circuit,
            self.yellow_circuit.reservoir(),
            &self.yellow_electric_pump,
        );
        self.yellow_electric_pump.update(
            context,
            self.yellow_circuit.system_section(),
            self.yellow_circuit.reservoir(),
            &self.yellow_electric_pump_controller,
        );

        self.ram_air_turbine.update(
            context,
            self.blue_circuit.system_section(),
            self.blue_circuit.reservoir(),
            &self.ram_air_turbine_controller,
        );

        self.green_circuit_controller.update(
            context,
            engine_fire_push_buttons,
            overhead_panel,
            &self.yellow_electric_pump_controller,
        );
        self.green_circuit.update(
            context,
            &mut [&mut self.engine_driven_pump_1],
            None::<&mut ElectricPump>,
            None::<&mut ElectricPump>,
            Some(&self.power_transfer_unit),
            &self.green_circuit_controller,
            reservoir_pneumatics.green_reservoir_pressure(),
        );

        self.yellow_circuit_controller.update(
            context,
            engine_fire_push_buttons,
            overhead_panel,
            &self.yellow_electric_pump_controller,
        );
        self.yellow_circuit.update(
            context,
            &mut [&mut self.engine_driven_pump_2],
            Some(&mut self.yellow_electric_pump),
            None::<&mut ElectricPump>,
            Some(&self.power_transfer_unit),
            &self.yellow_circuit_controller,
            reservoir_pneumatics.yellow_reservoir_pressure(),
        );

        self.blue_circuit_controller.update(
            context,
            engine_fire_push_buttons,
            overhead_panel,
            &self.yellow_electric_pump_controller,
        );
        self.blue_circuit.update(
            context,
            &mut [&mut self.blue_electric_pump],
            Some(&mut self.ram_air_turbine),
            None::<&mut ElectricPump>,
            None,
            &self.blue_circuit_controller,
            reservoir_pneumatics.blue_reservoir_pressure(),
        );

        self.braking_circuit_norm.update(
            context,
            self.green_circuit.system_section(),
            self.brake_steer_computer.norm_controller(),
        );
        self.braking_circuit_altn.update(
            context,
            self.yellow_circuit.system_section(),
            self.brake_steer_computer.alternate_controller(),
        );
    }

    // Actual logic of HYD PTU memo computed here until done within FWS
    fn should_show_hyd_ptu_message_on_ecam(&self) -> bool {
        let ptu_valve_ctrol_off = !self.power_transfer_unit_controller.should_enable();
        let green_eng_pump_lo_pr = !self.green_circuit.pump_section_switch_pressurised(
            A320HydraulicCircuitFactory::YELLOW_GREEN_BLUE_PUMPS_INDEXES,
        );

        let yellow_sys_lo_pr = !self.yellow_circuit.system_section_switch_pressurised();

        let yellow_sys_press_above_1450 =
            self.yellow_circuit.system_section_pressure() > Pressure::new::<psi>(1450.);

        let green_sys_press_above_1450 =
            self.green_circuit.system_section_pressure() > Pressure::new::<psi>(1450.);

        let green_sys_lo_pr = !self.green_circuit.system_section_switch_pressurised();

        let yellow_eng_pump_lo_pr = !self.yellow_circuit.pump_section_switch_pressurised(
            A320HydraulicCircuitFactory::YELLOW_GREEN_BLUE_PUMPS_INDEXES,
        );

        let yellow_elec_pump_on = self.yellow_electric_pump_controller.should_pressurise();

        let yellow_pump_state = yellow_eng_pump_lo_pr && !yellow_elec_pump_on;

        let yellow_press_node = yellow_sys_press_above_1450 || !yellow_sys_lo_pr;
        let green_press_node = green_sys_press_above_1450 || !green_sys_lo_pr;

        let yellow_side_and = green_eng_pump_lo_pr && yellow_press_node && green_press_node;
        let green_side_and = yellow_press_node && green_press_node && yellow_pump_state;

        !ptu_valve_ctrol_off && (yellow_side_and || green_side_and)
    }

    // Function dedicated to sound so it triggers the high pitch PTU sound on specific PTU conditions
    fn is_ptu_running_high_pitch_sound(&self) -> bool {
        let is_ptu_rotating = self.power_transfer_unit.is_active_left_to_right()
            || self.power_transfer_unit.is_active_right_to_left();

        let absolute_delta_pressure = (self.green_circuit.system_section_pressure()
            - self.yellow_circuit.system_section_pressure())
        .abs();

        absolute_delta_pressure
            > Pressure::new::<psi>(Self::HIGH_PITCH_PTU_SOUND_DELTA_PRESS_THRESHOLD_PSI)
            && is_ptu_rotating
            && !self.ptu_high_pitch_sound_active.output()
            && !self.power_transfer_unit.is_in_continuous_mode()
    }

    pub fn gear_system(&self) -> &impl GearSystemSensors {
        &self.gear_system
    }
}
impl SimulationElement for A320Hydraulic {
    fn accept<T: SimulationElementVisitor>(&mut self, visitor: &mut T) {
        self.engine_driven_pump_1.accept(visitor);
        self.engine_driven_pump_1_controller.accept(visitor);

        self.engine_driven_pump_2.accept(visitor);
        self.engine_driven_pump_2_controller.accept(visitor);

        self.blue_electric_pump.accept(visitor);
        self.blue_electric_pump_controller.accept(visitor);

        self.yellow_electric_pump.accept(visitor);
        self.yellow_electric_pump_controller.accept(visitor);

        self.forward_cargo_door_controller.accept(visitor);
        self.forward_cargo_door.accept(visitor);

        self.aft_cargo_door_controller.accept(visitor);
        self.aft_cargo_door.accept(visitor);

        self.pushback_tug.accept(visitor);

        self.ram_air_turbine.accept(visitor);
        self.ram_air_turbine_controller.accept(visitor);

        self.power_transfer_unit.accept(visitor);
        self.power_transfer_unit_controller.accept(visitor);

        self.blue_circuit.accept(visitor);
        self.green_circuit.accept(visitor);
        self.yellow_circuit.accept(visitor);

        self.brake_steer_computer.accept(visitor);

        self.braking_circuit_norm.accept(visitor);
        self.braking_circuit_altn.accept(visitor);
        self.braking_force.accept(visitor);

        self.emergency_gen.accept(visitor);
        self.nose_steering.accept(visitor);
        self.slats_flaps_complex.accept(visitor);
        self.flap_system.accept(visitor);
        self.slat_system.accept(visitor);

        self.elevator_system_controller.accept(visitor);
        self.aileron_system_controller.accept(visitor);

        self.left_aileron.accept(visitor);
        self.right_aileron.accept(visitor);
        self.left_elevator.accept(visitor);
        self.right_elevator.accept(visitor);

        self.rudder_mechanical_assembly.accept(visitor);
        self.rudder.accept(visitor);

        self.left_spoilers.accept(visitor);
        self.right_spoilers.accept(visitor);

        self.gear_system_gravity_extension_controller
            .accept(visitor);
        self.gear_system.accept(visitor);

        self.trim_controller.accept(visitor);
        self.trim_assembly.accept(visitor);

        visitor.visit(self);
    }

    fn write(&self, writer: &mut SimulatorWriter) {
        writer.write(
            &self.hyd_ptu_ecam_memo_id,
            self.should_show_hyd_ptu_message_on_ecam(),
        );

        writer.write(
            &self.ptu_high_pitch_sound_id,
            self.ptu_high_pitch_sound_active.output(),
        );

        // Two sound variables of ptu made exclusive with high pitch sound having priority
        writer.write(
            &self.ptu_continuous_mode_id,
            self.power_transfer_unit.is_in_continuous_mode()
                && !self.ptu_high_pitch_sound_active.output(),
        );
    }
}
impl EmergencyGeneratorControlUnit for A320Hydraulic {
    fn max_allowed_power(&self) -> Power {
        self.gcu.max_allowed_power()
    }

    fn motor_speed(&self) -> AngularVelocity {
        self.gcu.motor_speed()
    }
}

struct A320GearHydraulicController {
    safety_valve_should_open: bool,
    cutoff_valve_should_open: bool,
    vent_valves_should_open: bool,
    doors_uplock_mechanical_release: bool,
    gears_uplock_mechanical_release: bool,
}
impl A320GearHydraulicController {
    fn new() -> Self {
        Self {
            safety_valve_should_open: true,
            cutoff_valve_should_open: true,
            vent_valves_should_open: false,
            doors_uplock_mechanical_release: false,
            gears_uplock_mechanical_release: false,
        }
    }

    fn update(
        &mut self,
        adirs: &impl AdirsDiscreteOutputs,
        lgciu1: &(impl LgciuWeightOnWheels + LandingGearHandle),
        lgciu2: &impl LgciuWeightOnWheels,
        gear_gravity_extension: &impl GearGravityExtension,
    ) {
        self.update_safety_valve(adirs, lgciu1, lgciu2);

        self.update_safety_and_vent_valve(gear_gravity_extension);

        self.update_uplocks(gear_gravity_extension);
    }

    fn update_uplocks(&mut self, gear_gravity_extension: &impl GearGravityExtension) {
        self.doors_uplock_mechanical_release =
            gear_gravity_extension.extension_handle_number_of_turns() >= 2;
        self.gears_uplock_mechanical_release =
            gear_gravity_extension.extension_handle_number_of_turns() >= 3;
    }

    fn update_safety_and_vent_valve(&mut self, gear_gravity_extension: &impl GearGravityExtension) {
        let one_or_more_handle_turns =
            gear_gravity_extension.extension_handle_number_of_turns() >= 1;

        self.cutoff_valve_should_open = !one_or_more_handle_turns;

        self.vent_valves_should_open = one_or_more_handle_turns;
    }

    fn update_safety_valve(
        &mut self,
        adirs: &impl AdirsDiscreteOutputs,
        lgciu1: &(impl LgciuWeightOnWheels + LandingGearHandle),
        lgciu2: &impl LgciuWeightOnWheels,
    ) {
        let speed_condition =
            !adirs.low_speed_warning_4_260kts(1) || !adirs.low_speed_warning_4_260kts(3);

        let on_ground_condition = lgciu1.left_and_right_gear_compressed(true)
            || lgciu2.left_and_right_gear_compressed(true);

        let self_maintained_gear_lever_condition =
            self.safety_valve_should_open || lgciu1.gear_handle_is_down();

        self.safety_valve_should_open =
            (speed_condition || on_ground_condition) && self_maintained_gear_lever_condition;
    }
}
impl GearSystemController for A320GearHydraulicController {
    fn safety_valve_should_open(&self) -> bool {
        self.safety_valve_should_open
    }

    fn shut_off_valve_should_open(&self) -> bool {
        self.cutoff_valve_should_open
    }

    fn vent_valves_should_open(&self) -> bool {
        self.vent_valves_should_open
    }

    fn doors_uplocks_should_mechanically_unlock(&self) -> bool {
        self.doors_uplock_mechanical_release
    }

    fn gears_uplocks_should_mechanically_unlock(&self) -> bool {
        self.gears_uplock_mechanical_release
    }
}

struct A320HydraulicCircuitController {
    circuit_id: HydraulicColor,
    engine_number: Option<usize>,
    should_open_fire_shutoff_valve: bool,
    should_open_leak_measurement_valve: bool,
    cargo_door_in_use: DelayedFalseLogicGate,
}
impl A320HydraulicCircuitController {
    const DELAY_TO_REOPEN_LEAK_VALVE_AFTER_CARGO_DOOR_USE: Duration = Duration::from_secs(15);

    fn new(engine_number: Option<usize>, circuit_id: HydraulicColor) -> Self {
        Self {
            circuit_id,
            engine_number,
            should_open_fire_shutoff_valve: true,
            should_open_leak_measurement_valve: true,
            cargo_door_in_use: DelayedFalseLogicGate::new(
                Self::DELAY_TO_REOPEN_LEAK_VALVE_AFTER_CARGO_DOOR_USE,
            ),
        }
    }

    fn update(
        &mut self,
        context: &UpdateContext,
        engine_fire_push_buttons: &impl EngineFirePushButtons,
        overhead_panel: &A320HydraulicOverheadPanel,
        yellow_epump_controller: &A320YellowElectricPumpController,
    ) {
        self.cargo_door_in_use.update(
            context,
            yellow_epump_controller.should_pressurise_for_cargo_door_operation(),
        );

        if let Some(eng_number) = self.engine_number {
            self.should_open_fire_shutoff_valve = !engine_fire_push_buttons.is_released(eng_number);
        }

        self.update_leak_measurement_valve(context, overhead_panel);
    }

    fn update_leak_measurement_valve(
        &mut self,
        context: &UpdateContext,
        overhead_panel: &A320HydraulicOverheadPanel,
    ) {
        let measurement_valve_open_demand_raw = match &mut self.circuit_id {
            HydraulicColor::Green => overhead_panel.green_leak_measurement_valve_is_on(),
            HydraulicColor::Yellow => {
                overhead_panel.yellow_leak_measurement_valve_is_on()
                    && !self.cargo_door_in_use.output()
            }
            HydraulicColor::Blue => overhead_panel.blue_leak_measurement_valve_is_on(),
        };

        self.should_open_leak_measurement_valve = measurement_valve_open_demand_raw
            || self.plane_state_disables_leak_valve_closing(context);
    }

    fn plane_state_disables_leak_valve_closing(&self, context: &UpdateContext) -> bool {
        context.indicated_airspeed() >= Velocity::new::<knot>(100.)
    }
}
impl HydraulicCircuitController for A320HydraulicCircuitController {
    fn should_open_fire_shutoff_valve(&self, _: usize) -> bool {
        // A320 only has one main pump per pump section thus index not useful
        self.should_open_fire_shutoff_valve
    }

    fn should_open_leak_measurement_valve(&self) -> bool {
        self.should_open_leak_measurement_valve
    }
}

struct A320EngineDrivenPumpController {
    green_pump_low_press_id: VariableIdentifier,
    yellow_pump_low_press_id: VariableIdentifier,

    is_powered: bool,
    powered_by: Vec<ElectricalBusType>,
    engine_number: usize,
    should_pressurise: bool,
    has_pressure_low_fault: bool,
    has_air_pressure_low_fault: bool,
    has_low_level_fault: bool,
    is_pressure_low: bool,
    has_overheat_fault: bool,
}
impl A320EngineDrivenPumpController {
    fn new(
        context: &mut InitContext,
        engine_number: usize,
        powered_by: Vec<ElectricalBusType>,
    ) -> Self {
        Self {
            green_pump_low_press_id: context
                .get_identifier("HYD_GREEN_EDPUMP_LOW_PRESS".to_owned()),
            yellow_pump_low_press_id: context
                .get_identifier("HYD_YELLOW_EDPUMP_LOW_PRESS".to_owned()),

            is_powered: false,
            powered_by,
            engine_number,
            should_pressurise: true,

            has_pressure_low_fault: false,
            has_air_pressure_low_fault: false,
            has_low_level_fault: false,

            is_pressure_low: true,

            has_overheat_fault: false,
        }
    }

    fn update_low_pressure(
        &mut self,
        engine: &impl Engine,
        hydraulic_circuit: &impl HydraulicPressureSensors,
        lgciu: &impl LgciuInterface,
    ) {
        self.is_pressure_low = self.should_pressurise()
            && !hydraulic_circuit.pump_section_switch_pressurised(
                A320HydraulicCircuitFactory::YELLOW_GREEN_BLUE_PUMPS_INDEXES,
            );

        // Fault inhibited if on ground AND engine oil pressure is low (11KS1 elec relay)
        self.has_pressure_low_fault = self.is_pressure_low
            && (!(engine.oil_pressure_is_low()
                && lgciu.right_gear_compressed(false)
                && lgciu.left_gear_compressed(false)));
    }

    fn update_low_air_pressure(
        &mut self,
        reservoir: &Reservoir,
        overhead_panel: &A320HydraulicOverheadPanel,
    ) {
        self.has_air_pressure_low_fault = reservoir.is_low_air_pressure()
            && overhead_panel.edp_push_button_is_auto(self.engine_number);
    }

    fn update_low_level(
        &mut self,
        reservoir: &Reservoir,
        overhead_panel: &A320HydraulicOverheadPanel,
    ) {
        self.has_low_level_fault =
            reservoir.is_low_level() && overhead_panel.edp_push_button_is_auto(self.engine_number);
    }

    fn update(
        &mut self,
        overhead_panel: &A320HydraulicOverheadPanel,
        engine_fire_push_buttons: &impl EngineFirePushButtons,
        engine: &impl Engine,
        hydraulic_circuit: &impl HydraulicPressureSensors,
        lgciu: &impl LgciuInterface,
        reservoir: &Reservoir,
    ) {
        let mut should_pressurise_if_powered = false;
        if overhead_panel.edp_push_button_is_auto(self.engine_number)
            && !engine_fire_push_buttons.is_released(self.engine_number)
        {
            should_pressurise_if_powered = true;
        } else if overhead_panel.edp_push_button_is_off(self.engine_number)
            || engine_fire_push_buttons.is_released(self.engine_number)
        {
            should_pressurise_if_powered = false;
        }

        // Inverted logic, no power means solenoid valve always leave pump in pressurise mode
        self.should_pressurise = !self.is_powered || should_pressurise_if_powered;

        self.update_low_pressure(engine, hydraulic_circuit, lgciu);

        self.update_low_air_pressure(reservoir, overhead_panel);

        self.update_low_level(reservoir, overhead_panel);

        self.has_overheat_fault = reservoir.is_overheating();
    }

    fn has_pressure_low_fault(&self) -> bool {
        self.has_pressure_low_fault
    }

    fn has_air_pressure_low_fault(&self) -> bool {
        self.has_air_pressure_low_fault
    }

    fn has_low_level_fault(&self) -> bool {
        self.has_low_level_fault
    }

    fn has_overheat_fault(&self) -> bool {
        self.has_overheat_fault
    }
}
impl PumpController for A320EngineDrivenPumpController {
    fn should_pressurise(&self) -> bool {
        self.should_pressurise
    }
}
impl SimulationElement for A320EngineDrivenPumpController {
    fn write(&self, writer: &mut SimulatorWriter) {
        if self.engine_number == 1 {
            writer.write(&self.green_pump_low_press_id, self.is_pressure_low);
        } else if self.engine_number == 2 {
            writer.write(&self.yellow_pump_low_press_id, self.is_pressure_low);
        } else {
            panic!("The A320 only supports two engines.");
        }
    }

    fn receive_power(&mut self, buses: &impl ElectricalBuses) {
        self.is_powered = buses.any_is_powered(&self.powered_by);
    }
}

struct A320BlueElectricPumpController {
    low_press_id: VariableIdentifier,

    is_powered: bool,
    powered_by: ElectricalBusType,
    should_pressurise: bool,
    has_pressure_low_fault: bool,
    has_air_pressure_low_fault: bool,
    has_low_level_fault: bool,
    is_pressure_low: bool,
    has_overheat_fault: bool,
}
impl A320BlueElectricPumpController {
    fn new(context: &mut InitContext, powered_by: ElectricalBusType) -> Self {
        Self {
            low_press_id: context.get_identifier("HYD_BLUE_EPUMP_LOW_PRESS".to_owned()),

            is_powered: false,
            powered_by,
            should_pressurise: false,

            has_pressure_low_fault: false,
            has_air_pressure_low_fault: false,
            has_low_level_fault: false,

            is_pressure_low: true,

            has_overheat_fault: false,
        }
    }

    fn update(
        &mut self,
        overhead_panel: &A320HydraulicOverheadPanel,
        hydraulic_circuit: &impl HydraulicPressureSensors,
        engine1: &impl Engine,
        engine2: &impl Engine,
        lgciu1: &impl LgciuInterface,
        lgciu2: &impl LgciuInterface,
        reservoir: &Reservoir,
        elec_pump: &impl HeatingElement,
    ) {
        let mut should_pressurise_if_powered = false;
        if overhead_panel.blue_epump_push_button.is_auto() {
            if !lgciu1.nose_gear_compressed(false)
                || engine1.is_above_minimum_idle()
                || engine2.is_above_minimum_idle()
                || overhead_panel.blue_epump_override_push_button_is_on()
            {
                should_pressurise_if_powered = true;
            } else {
                should_pressurise_if_powered = false;
            }
        } else if overhead_panel.blue_epump_push_button_is_off() {
            should_pressurise_if_powered = false;
        }

        self.should_pressurise = self.is_powered && should_pressurise_if_powered;

        self.update_low_pressure(
            overhead_panel,
            hydraulic_circuit,
            engine1,
            engine2,
            lgciu1,
            lgciu2,
        );

        self.update_low_air_pressure(reservoir, overhead_panel);

        self.update_low_level(reservoir, overhead_panel);

        // Elec pump has temperature sensor so we check also pump overheating state
        self.has_overheat_fault = elec_pump.is_overheating() || reservoir.is_overheating();
    }

    fn update_low_pressure(
        &mut self,
        overhead_panel: &A320HydraulicOverheadPanel,
        hydraulic_circuit: &impl HydraulicPressureSensors,
        engine1: &impl Engine,
        engine2: &impl Engine,
        lgciu1: &impl LgciuInterface,
        lgciu2: &impl LgciuInterface,
    ) {
        let is_both_engine_low_oil_pressure =
            engine1.oil_pressure_is_low() && engine2.oil_pressure_is_low();

        self.is_pressure_low = self.should_pressurise()
            && !hydraulic_circuit.pump_section_switch_pressurised(
                A320HydraulicCircuitFactory::YELLOW_GREEN_BLUE_PUMPS_INDEXES,
            );

        self.has_pressure_low_fault = self.is_pressure_low
            && (!(is_both_engine_low_oil_pressure
                && lgciu1.left_gear_compressed(false)
                && lgciu1.right_gear_compressed(false)
                && lgciu2.left_gear_compressed(false)
                && lgciu2.right_gear_compressed(false)
                && !overhead_panel.blue_epump_override_push_button_is_on()));
    }

    fn update_low_air_pressure(
        &mut self,
        reservoir: &Reservoir,
        overhead_panel: &A320HydraulicOverheadPanel,
    ) {
        self.has_air_pressure_low_fault =
            reservoir.is_low_air_pressure() && !overhead_panel.blue_epump_push_button_is_off();
    }

    fn update_low_level(
        &mut self,
        reservoir: &Reservoir,
        overhead_panel: &A320HydraulicOverheadPanel,
    ) {
        self.has_low_level_fault =
            reservoir.is_low_level() && !overhead_panel.blue_epump_push_button_is_off();
    }

    fn has_pressure_low_fault(&self) -> bool {
        self.has_pressure_low_fault
    }

    fn has_air_pressure_low_fault(&self) -> bool {
        self.has_air_pressure_low_fault
    }

    fn has_low_level_fault(&self) -> bool {
        self.has_low_level_fault
    }

    fn has_overheat_fault(&self) -> bool {
        self.has_low_level_fault
    }
}
impl PumpController for A320BlueElectricPumpController {
    fn should_pressurise(&self) -> bool {
        self.should_pressurise
    }
}
impl SimulationElement for A320BlueElectricPumpController {
    fn write(&self, writer: &mut SimulatorWriter) {
        writer.write(&self.low_press_id, self.is_pressure_low);
    }

    fn receive_power(&mut self, buses: &impl ElectricalBuses) {
        self.is_powered = buses.is_powered(self.powered_by);
    }
}

struct A320YellowElectricPumpController {
    low_press_id: VariableIdentifier,

    is_powered: bool,
    powered_by: ElectricalBusType,
    powered_by_when_cargo_door_operation: ElectricalBusType,
    should_pressurise: bool,
    has_pressure_low_fault: bool,
    has_air_pressure_low_fault: bool,
    has_low_level_fault: bool,
    is_pressure_low: bool,

    is_required_for_cargo_door_operation: DelayedFalseLogicGate,
    should_pressurise_for_cargo_door_operation: bool,

    low_pressure_hystereris: bool,

    has_overheat_fault: bool,
}
impl A320YellowElectricPumpController {
    const DURATION_OF_YELLOW_PUMP_ACTIVATION_AFTER_CARGO_DOOR_OPERATION: Duration =
        Duration::from_secs(20);

    const LOW_PRESS_HYSTERESIS_HIGH_PSI: f64 = 1750.;
    const LOW_PRESS_HYSTERESIS_LOW_PSI: f64 = 1450.;

    fn new(
        context: &mut InitContext,
        powered_by: ElectricalBusType,
        powered_by_when_cargo_door_operation: ElectricalBusType,
    ) -> Self {
        Self {
            low_press_id: context.get_identifier("HYD_YELLOW_EPUMP_LOW_PRESS".to_owned()),

            is_powered: false,
            powered_by,
            powered_by_when_cargo_door_operation,
            should_pressurise: false,

            has_pressure_low_fault: false,
            has_air_pressure_low_fault: false,
            has_low_level_fault: false,

            is_pressure_low: true,
            is_required_for_cargo_door_operation: DelayedFalseLogicGate::new(
                Self::DURATION_OF_YELLOW_PUMP_ACTIVATION_AFTER_CARGO_DOOR_OPERATION,
            ),
            should_pressurise_for_cargo_door_operation: false,

            low_pressure_hystereris: false,

            has_overheat_fault: false,
        }
    }

    fn update(
        &mut self,
        context: &UpdateContext,
        overhead_panel: &A320HydraulicOverheadPanel,
        forward_cargo_door_controller: &A320DoorController,
        aft_cargo_door_controller: &A320DoorController,
        hydraulic_circuit: &impl HydraulicPressureSensors,
        reservoir: &Reservoir,
        elec_pump: &impl HeatingElement,
    ) {
        self.update_cargo_door_logic(
            context,
            overhead_panel,
            forward_cargo_door_controller,
            aft_cargo_door_controller,
        );

        self.should_pressurise = (overhead_panel.yellow_epump_push_button.is_on()
            || self.is_required_for_cargo_door_operation.output())
            && self.is_powered;

        self.update_low_pressure(hydraulic_circuit);

        self.update_low_air_pressure(reservoir, overhead_panel);

        self.update_low_level(reservoir, overhead_panel);

        // Elec pump has temperature sensor so we check also pump overheating state
        self.has_overheat_fault = elec_pump.is_overheating() || reservoir.is_overheating();
    }

    fn update_low_pressure(&mut self, hydraulic_circuit: &impl HydraulicPressureSensors) {
        self.update_low_pressure_hysteresis(hydraulic_circuit);

        self.is_pressure_low = self.should_pressurise() && !self.low_pressure_hystereris;

        self.has_pressure_low_fault = self.is_pressure_low;
    }

    fn update_low_pressure_hysteresis(
        &mut self,
        hydraulic_circuit: &impl HydraulicPressureSensors,
    ) {
        if hydraulic_circuit
            .system_section_pressure_transducer()
            .get::<psi>()
            > Self::LOW_PRESS_HYSTERESIS_HIGH_PSI
        {
            self.low_pressure_hystereris = true;
        } else if hydraulic_circuit
            .system_section_pressure_transducer()
            .get::<psi>()
            < Self::LOW_PRESS_HYSTERESIS_LOW_PSI
        {
            self.low_pressure_hystereris = false;
        }
    }

    fn update_cargo_door_logic(
        &mut self,
        context: &UpdateContext,
        overhead_panel: &A320HydraulicOverheadPanel,
        forward_cargo_door_controller: &A320DoorController,
        aft_cargo_door_controller: &A320DoorController,
    ) {
        self.is_required_for_cargo_door_operation.update(
            context,
            forward_cargo_door_controller.should_pressurise_hydraulics()
                || aft_cargo_door_controller.should_pressurise_hydraulics(),
        );

        self.should_pressurise_for_cargo_door_operation =
            self.is_required_for_cargo_door_operation.output()
                && !overhead_panel.yellow_epump_push_button.is_on();
    }

    fn update_low_air_pressure(
        &mut self,
        reservoir: &Reservoir,
        overhead_panel: &A320HydraulicOverheadPanel,
    ) {
        self.has_air_pressure_low_fault =
            reservoir.is_low_air_pressure() && !overhead_panel.yellow_epump_push_button_is_auto();
    }

    fn update_low_level(
        &mut self,
        reservoir: &Reservoir,
        overhead_panel: &A320HydraulicOverheadPanel,
    ) {
        self.has_low_level_fault =
            reservoir.is_low_level() && !overhead_panel.yellow_epump_push_button_is_auto();
    }

    fn has_pressure_low_fault(&self) -> bool {
        self.has_pressure_low_fault
    }

    fn has_air_pressure_low_fault(&self) -> bool {
        self.has_air_pressure_low_fault
    }

    fn has_low_level_fault(&self) -> bool {
        self.has_low_level_fault
    }

    fn has_overheat_fault(&self) -> bool {
        self.has_overheat_fault
    }

    fn should_pressurise_for_cargo_door_operation(&self) -> bool {
        self.should_pressurise_for_cargo_door_operation
    }
}
impl PumpController for A320YellowElectricPumpController {
    fn should_pressurise(&self) -> bool {
        self.should_pressurise
    }
}
impl SimulationElement for A320YellowElectricPumpController {
    fn write(&self, writer: &mut SimulatorWriter) {
        writer.write(&self.low_press_id, self.is_pressure_low);
    }

    fn receive_power(&mut self, buses: &impl ElectricalBuses) {
        // Control of the pump is powered by dedicated bus OR manual operation of cargo door through another bus
        self.is_powered = buses.is_powered(self.powered_by)
            || (self.is_required_for_cargo_door_operation.output()
                && buses.is_powered(self.powered_by_when_cargo_door_operation))
    }
}

struct A320PowerTransferUnitController {
    park_brake_lever_pos_id: VariableIdentifier,
    general_eng_1_starter_active_id: VariableIdentifier,
    general_eng_2_starter_active_id: VariableIdentifier,

    is_powered: bool,
    powered_by: ElectricalBusType,
    should_enable: bool,
    should_inhibit_ptu_after_cargo_door_operation: DelayedFalseLogicGate,

    parking_brake_lever_pos: bool,
    eng_1_master_on: bool,
    eng_2_master_on: bool,

    has_air_pressure_low_fault: bool,
    has_low_level_fault: bool,
    has_overheat_fault: bool,
}
impl A320PowerTransferUnitController {
    const DURATION_OF_PTU_INHIBIT_AFTER_CARGO_DOOR_OPERATION: Duration = Duration::from_secs(40);

    fn new(context: &mut InitContext, powered_by: ElectricalBusType) -> Self {
        Self {
            park_brake_lever_pos_id: context.get_identifier("PARK_BRAKE_LEVER_POS".to_owned()),
            general_eng_1_starter_active_id: context
                .get_identifier("GENERAL ENG STARTER ACTIVE:1".to_owned()),
            general_eng_2_starter_active_id: context
                .get_identifier("GENERAL ENG STARTER ACTIVE:2".to_owned()),

            is_powered: false,
            powered_by,
            should_enable: false,
            should_inhibit_ptu_after_cargo_door_operation: DelayedFalseLogicGate::new(
                Self::DURATION_OF_PTU_INHIBIT_AFTER_CARGO_DOOR_OPERATION,
            ),

            parking_brake_lever_pos: false,
            eng_1_master_on: false,
            eng_2_master_on: false,

            has_air_pressure_low_fault: false,
            has_low_level_fault: false,
            has_overheat_fault: false,
        }
    }

    fn update(
        &mut self,
        context: &UpdateContext,
        overhead_panel: &A320HydraulicOverheadPanel,
        forward_cargo_door_controller: &A320DoorController,
        aft_cargo_door_controller: &A320DoorController,
        pushback_tug: &PushbackTug,
        lgciu2: &impl LgciuInterface,
        reservoir_left_side: &Reservoir,
        reservoir_right_side: &Reservoir,
    ) {
        self.should_inhibit_ptu_after_cargo_door_operation.update(
            context,
            forward_cargo_door_controller.should_pressurise_hydraulics()
                || aft_cargo_door_controller.should_pressurise_hydraulics(),
        );

        let ptu_inhibited = self.should_inhibit_ptu_after_cargo_door_operation.output()
            && overhead_panel.yellow_epump_push_button_is_auto();

        let should_enable_if_powered = overhead_panel.ptu_push_button_is_auto()
            && (!lgciu2.nose_gear_compressed(false)
                || self.eng_1_master_on && self.eng_2_master_on
                || !self.eng_1_master_on && !self.eng_2_master_on
                || (!self.parking_brake_lever_pos
                    && !pushback_tug.is_nose_wheel_steering_pin_inserted()))
            && !ptu_inhibited;

        // When there is no power, the PTU is always ON.
        self.should_enable = !self.is_powered || should_enable_if_powered;

        self.update_low_air_pressure(reservoir_left_side, reservoir_right_side, overhead_panel);

        self.update_low_level(reservoir_left_side, reservoir_right_side, overhead_panel);

        self.has_overheat_fault =
            reservoir_left_side.is_overheating() || reservoir_right_side.is_overheating();
    }

    fn update_low_air_pressure(
        &mut self,
        reservoir_left_side: &Reservoir,
        reservoir_right_side: &Reservoir,
        overhead_panel: &A320HydraulicOverheadPanel,
    ) {
        self.has_air_pressure_low_fault = (reservoir_left_side.is_low_air_pressure()
            || reservoir_right_side.is_low_air_pressure())
            && overhead_panel.ptu_push_button_is_auto();
    }

    fn update_low_level(
        &mut self,
        reservoir_left_side: &Reservoir,
        reservoir_right_side: &Reservoir,
        overhead_panel: &A320HydraulicOverheadPanel,
    ) {
        self.has_low_level_fault = (reservoir_left_side.is_low_level()
            || reservoir_right_side.is_low_level())
            && overhead_panel.ptu_push_button_is_auto();
    }

    fn has_air_pressure_low_fault(&self) -> bool {
        self.has_air_pressure_low_fault
    }

    fn has_low_level_fault(&self) -> bool {
        self.has_low_level_fault
    }

    fn has_overheat_fault(&self) -> bool {
        self.has_overheat_fault
    }
}
impl PowerTransferUnitController for A320PowerTransferUnitController {
    fn should_enable(&self) -> bool {
        self.should_enable
    }
}
impl SimulationElement for A320PowerTransferUnitController {
    fn read(&mut self, reader: &mut SimulatorReader) {
        self.parking_brake_lever_pos = reader.read(&self.park_brake_lever_pos_id);
        self.eng_1_master_on = reader.read(&self.general_eng_1_starter_active_id);
        self.eng_2_master_on = reader.read(&self.general_eng_2_starter_active_id);
    }

    fn receive_power(&mut self, buses: &impl ElectricalBuses) {
        self.is_powered = buses.is_powered(self.powered_by);
    }
}

struct A320RamAirTurbineController {
    is_solenoid_1_powered: bool,
    solenoid_1_bus: ElectricalBusType,

    is_solenoid_2_powered: bool,
    solenoid_2_bus: ElectricalBusType,

    should_deploy: bool,
}
impl A320RamAirTurbineController {
    fn new(solenoid_1_bus: ElectricalBusType, solenoid_2_bus: ElectricalBusType) -> Self {
        Self {
            is_solenoid_1_powered: false,
            solenoid_1_bus,

            is_solenoid_2_powered: false,
            solenoid_2_bus,

            should_deploy: false,
        }
    }

    fn update(
        &mut self,
        context: &UpdateContext,
        overhead_panel: &A320HydraulicOverheadPanel,
        rat_and_emer_gen_man_on: &impl EmergencyElectricalRatPushButton,
        emergency_elec_state: &impl EmergencyElectricalState,
    ) {
        let solenoid_1_should_trigger_deployment_if_powered =
            overhead_panel.rat_man_on_push_button_is_pressed();

        let solenoid_2_should_trigger_deployment_if_powered =
            emergency_elec_state.is_in_emergency_elec() || rat_and_emer_gen_man_on.is_pressed();

        // due to initialization issues the RAT will not deployed in any case when simulation has just started
        self.should_deploy = context.is_sim_ready()
            && ((self.is_solenoid_1_powered && solenoid_1_should_trigger_deployment_if_powered)
                || (self.is_solenoid_2_powered && solenoid_2_should_trigger_deployment_if_powered));
    }
}
impl RamAirTurbineController for A320RamAirTurbineController {
    fn should_deploy(&self) -> bool {
        self.should_deploy
    }
}
impl SimulationElement for A320RamAirTurbineController {
    fn receive_power(&mut self, buses: &impl ElectricalBuses) {
        self.is_solenoid_1_powered = buses.is_powered(self.solenoid_1_bus);
        self.is_solenoid_2_powered = buses.is_powered(self.solenoid_2_bus);
    }
}

struct A320BrakeSystemOutputs {
    left_demand: Ratio,
    right_demand: Ratio,
    pressure_limit: Pressure,
}
impl A320BrakeSystemOutputs {
    fn new() -> Self {
        Self {
            left_demand: Ratio::new::<ratio>(0.),
            right_demand: Ratio::new::<ratio>(0.),
            pressure_limit: Pressure::new::<psi>(3000.),
        }
    }

    fn set_pressure_limit(&mut self, pressure_limit: Pressure) {
        self.pressure_limit = pressure_limit;
    }

    fn set_brake_demands(&mut self, left_demand: Ratio, right_demand: Ratio) {
        self.left_demand = left_demand
            .min(Ratio::new::<ratio>(1.))
            .max(Ratio::new::<ratio>(0.));
        self.right_demand = right_demand
            .min(Ratio::new::<ratio>(1.))
            .max(Ratio::new::<ratio>(0.));
    }

    fn set_no_demands(&mut self) {
        self.left_demand = Ratio::new::<ratio>(0.);
        self.right_demand = Ratio::new::<ratio>(0.);
    }

    fn set_max_demands(&mut self) {
        self.left_demand = Ratio::new::<ratio>(1.);
        self.right_demand = Ratio::new::<ratio>(1.);
    }

    fn left_demand(&self) -> Ratio {
        self.left_demand
    }

    fn right_demand(&self) -> Ratio {
        self.right_demand
    }
}
impl BrakeCircuitController for A320BrakeSystemOutputs {
    fn pressure_limit(&self) -> Pressure {
        self.pressure_limit
    }

    fn left_brake_demand(&self) -> Ratio {
        self.left_demand
    }

    fn right_brake_demand(&self) -> Ratio {
        self.right_demand
    }
}

struct A320HydraulicBrakeSteerComputerUnit {
    park_brake_lever_pos_id: VariableIdentifier,

    antiskid_brakes_active_id: VariableIdentifier,
    left_brake_pedal_input_id: VariableIdentifier,
    right_brake_pedal_input_id: VariableIdentifier,

    ground_speed_id: VariableIdentifier,

    rudder_pedal_input_id: VariableIdentifier,
    tiller_handle_input_id: VariableIdentifier,
    tiller_pedal_disconnect_id: VariableIdentifier,
    autopilot_nosewheel_demand_id: VariableIdentifier,

    autobrake_controller: A320AutobrakeController,
    parking_brake_demand: bool,

    left_brake_pilot_input: Ratio,
    right_brake_pilot_input: Ratio,

    norm_brake_outputs: A320BrakeSystemOutputs,
    alternate_brake_outputs: A320BrakeSystemOutputs,

    normal_brakes_available: bool,
    should_disable_auto_brake_when_retracting: DelayedTrueLogicGate,
    anti_skid_activated: bool,

    tiller_pedal_disconnect: bool,
    tiller_handle_position: Ratio,
    rudder_pedal_position: Ratio,
    autopilot_nosewheel_demand: Ratio,

    pedal_steering_limiter: SteeringAngleLimiter<5>,
    pedal_input_map: SteeringRatioToAngle<6>,
    tiller_steering_limiter: SteeringAngleLimiter<5>,
    tiller_input_map: SteeringRatioToAngle<6>,
    final_steering_position_request: Angle,

    ground_speed: Velocity,
}
impl A320HydraulicBrakeSteerComputerUnit {
    const RUDDER_PEDAL_INPUT_GAIN: f64 = 32.;
    const RUDDER_PEDAL_INPUT_MAP: [f64; 6] = [0., 1., 2., 32., 32., 32.];
    const RUDDER_PEDAL_INPUT_CURVE_MAP: [f64; 6] = [0., 0., 2., 6.4, 6.4, 6.4];
    const MAX_RUDDER_INPUT_INCLUDING_AUTOPILOT_DEGREE: f64 = 6.;

    const SPEED_MAP_FOR_PEDAL_ACTION_KNOT: [f64; 5] = [0., 40., 130., 1500.0, 2800.0];
    const STEERING_ANGLE_FOR_PEDAL_ACTION_DEGREE: [f64; 5] = [1., 1., 0., 0., 0.];

    const TILLER_INPUT_GAIN: f64 = 75.;
    const TILLER_INPUT_MAP: [f64; 6] = [0., 1., 20., 40., 66., 75.];
    const TILLER_INPUT_CURVE_MAP: [f64; 6] = [0., 0., 4., 15., 45., 74.];

    const AUTOPILOT_STEERING_INPUT_GAIN: f64 = 6.;

    const SPEED_MAP_FOR_TILLER_ACTION_KNOT: [f64; 5] = [0., 20., 70., 1500.0, 2800.0];
    const STEERING_ANGLE_FOR_TILLER_ACTION_DEGREE: [f64; 5] = [1., 1., 0., 0., 0.];

    const MAX_STEERING_ANGLE_DEMAND_DEGREES: f64 = 74.;

    // Minimum pressure hysteresis on green until main switched on ALTN brakes
    // Feedback by Cpt. Chaos — 25/04/2021 #pilot-feedback
    const MIN_PRESSURE_BRAKE_ALTN_HYST_LO: f64 = 1305.;
    const MIN_PRESSURE_BRAKE_ALTN_HYST_HI: f64 = 2176.;

    // Min pressure when parking brake enabled. Lower normal braking is allowed to use pilot input as emergency braking
    // Feedback by avteknisyan — 25/04/2021 #pilot-feedback
    const MIN_PRESSURE_PARK_BRAKE_EMERGENCY: f64 = 507.;

    const AUTOBRAKE_GEAR_RETRACTION_DURATION_S: f64 = 3.;

    const PILOT_INPUT_DETECTION_TRESHOLD: f64 = 0.2;

    fn new(context: &mut InitContext) -> Self {
        Self {
            park_brake_lever_pos_id: context.get_identifier("PARK_BRAKE_LEVER_POS".to_owned()),
            antiskid_brakes_active_id: context.get_identifier("ANTISKID BRAKES ACTIVE".to_owned()),
            left_brake_pedal_input_id: context.get_identifier("LEFT_BRAKE_PEDAL_INPUT".to_owned()),
            right_brake_pedal_input_id: context
                .get_identifier("RIGHT_BRAKE_PEDAL_INPUT".to_owned()),

            ground_speed_id: context.get_identifier("GPS GROUND SPEED".to_owned()),
            rudder_pedal_input_id: context.get_identifier("RUDDER_PEDAL_POSITION_RATIO".to_owned()),
            tiller_handle_input_id: context.get_identifier("TILLER_HANDLE_POSITION".to_owned()),
            tiller_pedal_disconnect_id: context
                .get_identifier("TILLER_PEDAL_DISCONNECT".to_owned()),
            autopilot_nosewheel_demand_id: context
                .get_identifier("AUTOPILOT_NOSEWHEEL_DEMAND".to_owned()),

            autobrake_controller: A320AutobrakeController::new(context),

            parking_brake_demand: true,
            left_brake_pilot_input: Ratio::new::<ratio>(0.0),
            right_brake_pilot_input: Ratio::new::<ratio>(0.0),
            norm_brake_outputs: A320BrakeSystemOutputs::new(),
            alternate_brake_outputs: A320BrakeSystemOutputs::new(),
            normal_brakes_available: false,
            should_disable_auto_brake_when_retracting: DelayedTrueLogicGate::new(
                Duration::from_secs_f64(Self::AUTOBRAKE_GEAR_RETRACTION_DURATION_S),
            ),
            anti_skid_activated: true,

            tiller_pedal_disconnect: false,
            tiller_handle_position: Ratio::new::<ratio>(0.),
            rudder_pedal_position: Ratio::new::<ratio>(0.),
            autopilot_nosewheel_demand: Ratio::new::<ratio>(0.),

            pedal_steering_limiter: SteeringAngleLimiter::new(
                Self::SPEED_MAP_FOR_PEDAL_ACTION_KNOT,
                Self::STEERING_ANGLE_FOR_PEDAL_ACTION_DEGREE,
            ),
            pedal_input_map: SteeringRatioToAngle::new(
                Ratio::new::<ratio>(Self::RUDDER_PEDAL_INPUT_GAIN),
                Self::RUDDER_PEDAL_INPUT_MAP,
                Self::RUDDER_PEDAL_INPUT_CURVE_MAP,
            ),
            tiller_steering_limiter: SteeringAngleLimiter::new(
                Self::SPEED_MAP_FOR_TILLER_ACTION_KNOT,
                Self::STEERING_ANGLE_FOR_TILLER_ACTION_DEGREE,
            ),
            tiller_input_map: SteeringRatioToAngle::new(
                Ratio::new::<ratio>(Self::TILLER_INPUT_GAIN),
                Self::TILLER_INPUT_MAP,
                Self::TILLER_INPUT_CURVE_MAP,
            ),
            final_steering_position_request: Angle::new::<degree>(0.),

            ground_speed: Velocity::new::<knot>(0.),
        }
    }

    fn allow_autobrake_arming(&self) -> bool {
        self.anti_skid_activated && self.normal_brakes_available
    }

    fn update_normal_braking_availability(&mut self, normal_braking_circuit_pressure: Pressure) {
        if normal_braking_circuit_pressure.get::<psi>() > Self::MIN_PRESSURE_BRAKE_ALTN_HYST_HI
            && (self.left_brake_pilot_input.get::<ratio>() < Self::PILOT_INPUT_DETECTION_TRESHOLD
                && self.right_brake_pilot_input.get::<ratio>()
                    < Self::PILOT_INPUT_DETECTION_TRESHOLD)
        {
            self.normal_brakes_available = true;
        } else if normal_braking_circuit_pressure.get::<psi>()
            < Self::MIN_PRESSURE_BRAKE_ALTN_HYST_LO
        {
            self.normal_brakes_available = false;
        }
    }

    fn update_brake_pressure_limitation(&mut self) {
        let yellow_manual_braking_input = self.left_brake_pilot_input
            > self.alternate_brake_outputs.left_demand() + Ratio::new::<ratio>(0.2)
            || self.right_brake_pilot_input
                > self.alternate_brake_outputs.right_demand() + Ratio::new::<ratio>(0.2);

        // Nominal braking from pedals is limited to 2538psi
        self.norm_brake_outputs
            .set_pressure_limit(Pressure::new::<psi>(2538.));

        let alternate_brake_pressure_limit = Pressure::new::<psi>(if self.parking_brake_demand {
            // If no pilot action, standard park brake pressure limit
            if !yellow_manual_braking_input {
                2103.
            } else {
                // Else manual action limited to a higher max nominal pressure
                2538.
            }
        } else if !self.anti_skid_activated {
            1160.
        } else {
            // Else if any manual braking we use standard limit
            2538.
        });

        self.alternate_brake_outputs
            .set_pressure_limit(alternate_brake_pressure_limit);
    }

    /// Updates brakes and nose steering demands
    fn update(
        &mut self,
        context: &UpdateContext,
        current_pressure: &impl SectionPressure,
        alternate_circuit: &BrakeCircuit,
        lgciu1: &impl LgciuInterface,
        lgciu2: &impl LgciuInterface,
        autobrake_panel: &AutobrakePanel,
        engine1: &impl Engine,
        engine2: &impl Engine,
    ) {
        self.update_steering_demands(lgciu1, engine1, engine2);

        self.update_normal_braking_availability(current_pressure.pressure());
        self.update_brake_pressure_limitation();

        self.autobrake_controller.update(
            context,
            autobrake_panel,
            self.allow_autobrake_arming(),
            self.left_brake_pilot_input,
            self.right_brake_pilot_input,
            lgciu1,
            lgciu2,
        );

        let is_in_flight_gear_lever_up = !(lgciu1.left_and_right_gear_compressed(true)
            || lgciu2.left_and_right_gear_compressed(true)
            || lgciu1.gear_handle_is_down());

        self.should_disable_auto_brake_when_retracting
            .update(context, is_in_flight_gear_lever_up);

        if is_in_flight_gear_lever_up {
            if self.should_disable_auto_brake_when_retracting.output() {
                self.norm_brake_outputs.set_no_demands();
            } else {
                // Slight brake pressure to stop the spinning wheels (have no pressure data available yet, 0.2 is random one)
                self.norm_brake_outputs
                    .set_brake_demands(Ratio::new::<ratio>(0.2), Ratio::new::<ratio>(0.2));
            }

            self.alternate_brake_outputs.set_no_demands();
        } else {
            let green_used_for_brakes = self.normal_brakes_available
                && self.anti_skid_activated
                && !self.parking_brake_demand;

            if green_used_for_brakes {
                // Final output on normal brakes is max(pilot demand , autobrake demand) to allow pilot override autobrake demand
                self.norm_brake_outputs.set_brake_demands(
                    self.left_brake_pilot_input
                        .max(self.autobrake_controller.brake_output()),
                    self.right_brake_pilot_input
                        .max(self.autobrake_controller.brake_output()),
                );

                self.alternate_brake_outputs.set_no_demands();
            } else {
                self.norm_brake_outputs.set_no_demands();

                if !self.parking_brake_demand {
                    // Normal braking but using alternate circuit
                    self.alternate_brake_outputs.set_brake_demands(
                        self.left_brake_pilot_input,
                        self.right_brake_pilot_input,
                    );
                } else {
                    // Else we just use parking brake
                    self.alternate_brake_outputs.set_max_demands();

                    // Special case: parking brake on but yellow can't provide enough brakes: green are allowed to brake for emergency
                    if alternate_circuit.left_brake_pressure().get::<psi>()
                        < Self::MIN_PRESSURE_PARK_BRAKE_EMERGENCY
                        || alternate_circuit.right_brake_pressure().get::<psi>()
                            < Self::MIN_PRESSURE_PARK_BRAKE_EMERGENCY
                    {
                        self.norm_brake_outputs.set_brake_demands(
                            self.left_brake_pilot_input,
                            self.right_brake_pilot_input,
                        );
                    }
                }
            }
        }
    }

    fn update_steering_demands(
        &mut self,
        lgciu1: &impl LgciuInterface,
        engine1: &impl Engine,
        engine2: &impl Engine,
    ) {
        let steer_angle_from_autopilot = Angle::new::<degree>(
            self.autopilot_nosewheel_demand.get::<ratio>() * Self::AUTOPILOT_STEERING_INPUT_GAIN,
        );

        let steer_angle_from_pedals = if self.tiller_pedal_disconnect {
            Angle::new::<degree>(0.)
        } else {
            self.pedal_input_map
                .angle_demand_from_input_demand(self.rudder_pedal_position)
        };

        // TODO Here ground speed would be probably computed from wheel sensor logic
        let final_steer_rudder_plus_autopilot = self.pedal_steering_limiter.angle_from_speed(
            self.ground_speed,
            (steer_angle_from_pedals + steer_angle_from_autopilot)
                .min(Angle::new::<degree>(
                    Self::MAX_RUDDER_INPUT_INCLUDING_AUTOPILOT_DEGREE,
                ))
                .max(Angle::new::<degree>(
                    -Self::MAX_RUDDER_INPUT_INCLUDING_AUTOPILOT_DEGREE,
                )),
        );

        let steer_angle_from_tiller = self.tiller_steering_limiter.angle_from_speed(
            self.ground_speed,
            self.tiller_input_map
                .angle_demand_from_input_demand(self.tiller_handle_position),
        );

        let is_both_engine_low_oil_pressure =
            engine1.oil_pressure_is_low() && engine2.oil_pressure_is_low();

        self.final_steering_position_request = if !is_both_engine_low_oil_pressure
            && self.anti_skid_activated
            && lgciu1.nose_gear_compressed(false)
        {
            (final_steer_rudder_plus_autopilot + steer_angle_from_tiller)
                .min(Angle::new::<degree>(
                    Self::MAX_STEERING_ANGLE_DEMAND_DEGREES,
                ))
                .max(Angle::new::<degree>(
                    -Self::MAX_STEERING_ANGLE_DEMAND_DEGREES,
                ))
        } else {
            Angle::new::<degree>(0.)
        };
    }

    fn norm_controller(&self) -> &impl BrakeCircuitController {
        &self.norm_brake_outputs
    }

    fn alternate_controller(&self) -> &impl BrakeCircuitController {
        &self.alternate_brake_outputs
    }
}
impl SimulationElement for A320HydraulicBrakeSteerComputerUnit {
    fn accept<T: SimulationElementVisitor>(&mut self, visitor: &mut T) {
        self.autobrake_controller.accept(visitor);
        visitor.visit(self);
    }

    fn read(&mut self, reader: &mut SimulatorReader) {
        self.parking_brake_demand = reader.read(&self.park_brake_lever_pos_id);

        self.anti_skid_activated = reader.read(&self.antiskid_brakes_active_id);
        self.left_brake_pilot_input =
            Ratio::new::<percent>(reader.read(&self.left_brake_pedal_input_id));
        self.right_brake_pilot_input =
            Ratio::new::<percent>(reader.read(&self.right_brake_pedal_input_id));

        self.tiller_handle_position =
            Ratio::new::<ratio>(reader.read(&self.tiller_handle_input_id));
        self.rudder_pedal_position = Ratio::new::<ratio>(reader.read(&self.rudder_pedal_input_id));
        self.tiller_pedal_disconnect = reader.read(&self.tiller_pedal_disconnect_id);
        self.ground_speed = reader.read(&self.ground_speed_id);

        self.autopilot_nosewheel_demand =
            Ratio::new::<ratio>(reader.read(&self.autopilot_nosewheel_demand_id));
    }
}
impl SteeringController for A320HydraulicBrakeSteerComputerUnit {
    fn requested_position(&self) -> Angle {
        self.final_steering_position_request
    }
}

struct A320BrakingForce {
    brake_left_force_factor_id: VariableIdentifier,
    brake_right_force_factor_id: VariableIdentifier,
    trailing_edge_flaps_left_percent_id: VariableIdentifier,
    trailing_edge_flaps_right_percent_id: VariableIdentifier,

    enabled_chocks_id: VariableIdentifier,
    light_beacon_on_id: VariableIdentifier,

    left_braking_force: f64,
    right_braking_force: f64,

    flap_position: f64,

    is_chocks_enabled: bool,
    is_light_beacon_on: bool,
}
impl A320BrakingForce {
    const REFERENCE_PRESSURE_FOR_MAX_FORCE: f64 = 2538.;

    const FLAPS_BREAKPOINTS: [f64; 3] = [0., 50., 100.];
    const FLAPS_PENALTY_PERCENT: [f64; 3] = [5., 5., 0.];

    pub fn new(context: &mut InitContext) -> Self {
        A320BrakingForce {
            brake_left_force_factor_id: context
                .get_identifier("BRAKE LEFT FORCE FACTOR".to_owned()),
            brake_right_force_factor_id: context
                .get_identifier("BRAKE RIGHT FORCE FACTOR".to_owned()),
            trailing_edge_flaps_left_percent_id: context
                .get_identifier("LEFT_FLAPS_POSITION_PERCENT".to_owned()),
            trailing_edge_flaps_right_percent_id: context
                .get_identifier("RIGHT_FLAPS_POSITION_PERCENT".to_owned()),

            enabled_chocks_id: context.get_identifier("MODEL_WHEELCHOCKS_ENABLED".to_owned()),
            light_beacon_on_id: context.get_identifier("LIGHT BEACON".to_owned()),

            left_braking_force: 0.,
            right_braking_force: 0.,

            flap_position: 0.,

            is_chocks_enabled: false,
            is_light_beacon_on: false,
        }
    }

    pub fn update_forces(
        &mut self,
        context: &UpdateContext,
        norm_brakes: &BrakeCircuit,
        altn_brakes: &BrakeCircuit,
        engine1: &impl Engine,
        engine2: &impl Engine,
        pushback_tug: &PushbackTug,
    ) {
        // Base formula for output force is output_force[0:1] = 50 * sqrt(current_pressure) / Max_brake_pressure
        // This formula gives a bit more punch for lower brake pressures (like 1000 psi alternate braking), as linear formula
        // gives really too low brake force for 1000psi

        let left_force_norm = 50. * norm_brakes.left_brake_pressure().get::<psi>().sqrt()
            / Self::REFERENCE_PRESSURE_FOR_MAX_FORCE;
        let left_force_altn = 50. * altn_brakes.left_brake_pressure().get::<psi>().sqrt()
            / Self::REFERENCE_PRESSURE_FOR_MAX_FORCE;
        self.left_braking_force = left_force_norm + left_force_altn;
        self.left_braking_force = self.left_braking_force.max(0.).min(1.);

        let right_force_norm = 50. * norm_brakes.right_brake_pressure().get::<psi>().sqrt()
            / Self::REFERENCE_PRESSURE_FOR_MAX_FORCE;
        let right_force_altn = 50. * altn_brakes.right_brake_pressure().get::<psi>().sqrt()
            / Self::REFERENCE_PRESSURE_FOR_MAX_FORCE;
        self.right_braking_force = right_force_norm + right_force_altn;
        self.right_braking_force = self.right_braking_force.max(0.).min(1.);

        self.correct_with_flaps_state(context);

        self.update_chocks_braking(context, engine1, engine2, pushback_tug);
    }

    fn correct_with_flaps_state(&mut self, context: &UpdateContext) {
        let flap_correction = Ratio::new::<percent>(interpolation(
            &Self::FLAPS_BREAKPOINTS,
            &Self::FLAPS_PENALTY_PERCENT,
            self.flap_position,
        ));

        // Using airspeed with formula 0.1 * sqrt(airspeed) to get a 0 to 1 ratio to use our flap correction
        // This way the less airspeed, the less our correction is used as it is an aerodynamic effect on brakes
        let mut airspeed_corrective_factor =
            0.1 * context.indicated_airspeed().get::<knot>().abs().sqrt();
        airspeed_corrective_factor = airspeed_corrective_factor.min(1.0);

        let final_flaps_correction_with_speed = flap_correction * airspeed_corrective_factor;

        self.left_braking_force = self.left_braking_force
            - (self.left_braking_force * final_flaps_correction_with_speed.get::<ratio>());

        self.right_braking_force = self.right_braking_force
            - (self.right_braking_force * final_flaps_correction_with_speed.get::<ratio>());
    }

    fn update_chocks_braking(
        &mut self,
        context: &UpdateContext,
        engine1: &impl Engine,
        engine2: &impl Engine,
        pushback_tug: &PushbackTug,
    ) {
        let chocks_on_wheels = context.is_on_ground()
            && engine1.corrected_n1().get::<percent>() < 3.5
            && engine2.corrected_n1().get::<percent>() < 3.5
            && !pushback_tug.is_nose_wheel_steering_pin_inserted()
            && !self.is_light_beacon_on;

        if self.is_chocks_enabled && chocks_on_wheels {
            self.left_braking_force = 1.;
            self.right_braking_force = 1.;
        }
    }
}

impl SimulationElement for A320BrakingForce {
    fn write(&self, writer: &mut SimulatorWriter) {
        // BRAKE XXXX FORCE FACTOR is the actual braking force we want the plane to generate in the simulator
        writer.write(&self.brake_left_force_factor_id, self.left_braking_force);
        writer.write(&self.brake_right_force_factor_id, self.right_braking_force);
    }

    fn read(&mut self, reader: &mut SimulatorReader) {
        let left_flap: f64 = reader.read(&self.trailing_edge_flaps_left_percent_id);
        let right_flap: f64 = reader.read(&self.trailing_edge_flaps_right_percent_id);
        self.flap_position = (left_flap + right_flap) / 2.;

        self.is_chocks_enabled = reader.read(&self.enabled_chocks_id);
        self.is_light_beacon_on = reader.read(&self.light_beacon_on_id);
    }
}

#[derive(PartialEq, Clone, Copy)]
enum DoorControlState {
    DownLocked = 0,
    NoControl = 1,
    HydControl = 2,
    UpLocked = 3,
}

struct A320DoorController {
    requested_position_id: VariableIdentifier,

    control_state: DoorControlState,

    position_requested: Ratio,

    duration_in_no_control: Duration,
    duration_in_hyd_control: Duration,

    should_close_valves: bool,
    control_position_request: Ratio,
    should_unlock: bool,
}
impl A320DoorController {
    // Duration which the hydraulic valves sends a open request when request is closing (this is done on real aircraft so uplock can be easily unlocked without friction)
    const UP_CONTROL_TIME_BEFORE_DOWN_CONTROL: Duration = Duration::from_millis(200);

    // Delay from the ground crew unlocking the door to the time they start requiring up movement in control panel
    const DELAY_UNLOCK_TO_HYDRAULIC_CONTROL: Duration = Duration::from_secs(5);

    fn new(context: &mut InitContext, id: &str) -> Self {
        Self {
            requested_position_id: context.get_identifier(format!("{}_DOOR_CARGO_OPEN_REQ", id)),
            control_state: DoorControlState::DownLocked,
            position_requested: Ratio::new::<ratio>(0.),

            duration_in_no_control: Duration::from_secs(0),
            duration_in_hyd_control: Duration::from_secs(0),

            should_close_valves: true,
            control_position_request: Ratio::new::<ratio>(0.),
            should_unlock: false,
        }
    }

    fn update(
        &mut self,
        context: &UpdateContext,
        door: &CargoDoor,
        current_pressure: &impl SectionPressure,
    ) {
        self.control_state =
            self.determine_control_state_and_lock_action(door, current_pressure.pressure());
        self.update_timers(context);
        self.update_actions_from_state();
    }

    fn update_timers(&mut self, context: &UpdateContext) {
        if self.control_state == DoorControlState::NoControl {
            self.duration_in_no_control += context.delta();
        } else {
            self.duration_in_no_control = Duration::from_secs(0);
        }

        if self.control_state == DoorControlState::HydControl {
            self.duration_in_hyd_control += context.delta();
        } else {
            self.duration_in_hyd_control = Duration::from_secs(0);
        }
    }

    fn update_actions_from_state(&mut self) {
        match self.control_state {
            DoorControlState::DownLocked => {}
            DoorControlState::NoControl => {
                self.should_close_valves = true;
            }
            DoorControlState::HydControl => {
                self.should_close_valves = false;
                self.control_position_request = if self.position_requested > Ratio::new::<ratio>(0.)
                    || self.duration_in_hyd_control < Self::UP_CONTROL_TIME_BEFORE_DOWN_CONTROL
                {
                    Ratio::new::<ratio>(1.0)
                } else {
                    Ratio::new::<ratio>(-0.1)
                }
            }
            DoorControlState::UpLocked => {
                self.should_close_valves = true;
            }
        }
    }

    fn determine_control_state_and_lock_action(
        &mut self,
        door: &CargoDoor,
        current_pressure: Pressure,
    ) -> DoorControlState {
        match self.control_state {
            DoorControlState::DownLocked if self.position_requested > Ratio::new::<ratio>(0.) => {
                self.should_unlock = true;
                DoorControlState::NoControl
            }
            DoorControlState::NoControl
                if self.duration_in_no_control > Self::DELAY_UNLOCK_TO_HYDRAULIC_CONTROL =>
            {
                self.should_unlock = false;
                DoorControlState::HydControl
            }
            DoorControlState::HydControl if door.is_locked() => {
                self.should_unlock = false;
                DoorControlState::DownLocked
            }
            DoorControlState::HydControl
                if door.position() > Ratio::new::<ratio>(0.9)
                    && self.position_requested > Ratio::new::<ratio>(0.5) =>
            {
                self.should_unlock = false;
                DoorControlState::UpLocked
            }
            DoorControlState::UpLocked
                if self.position_requested < Ratio::new::<ratio>(1.)
                    && current_pressure > Pressure::new::<psi>(1000.) =>
            {
                DoorControlState::HydControl
            }
            _ => self.control_state,
        }
    }

    fn should_pressurise_hydraulics(&self) -> bool {
        (self.control_state == DoorControlState::UpLocked
            && self.position_requested < Ratio::new::<ratio>(1.))
            || self.control_state == DoorControlState::HydControl
    }
}
impl HydraulicAssemblyController for A320DoorController {
    fn requested_mode(&self) -> LinearActuatorMode {
        if self.should_close_valves {
            LinearActuatorMode::ClosedValves
        } else {
            LinearActuatorMode::PositionControl
        }
    }

    fn requested_position(&self) -> Ratio {
        self.control_position_request
    }

    fn should_lock(&self) -> bool {
        !self.should_unlock
    }

    fn requested_lock_position(&self) -> Ratio {
        Ratio::new::<ratio>(0.)
    }
}
impl SimulationElement for A320DoorController {
    fn read(&mut self, reader: &mut SimulatorReader) {
        self.position_requested = Ratio::new::<ratio>(reader.read(&self.requested_position_id));
    }
}
impl HydraulicLocking for A320DoorController {}
impl ElectroHydrostaticPowered for A320DoorController {}

struct CargoDoor {
    hydraulic_assembly: HydraulicLinearActuatorAssembly<1>,

    position_id: VariableIdentifier,
    locked_id: VariableIdentifier,
    position: Ratio,

    is_locked: bool,

    aerodynamic_model: AerodynamicModel,
}
impl CargoDoor {
    fn new(
        context: &mut InitContext,
        id: &str,
        hydraulic_assembly: HydraulicLinearActuatorAssembly<1>,
        aerodynamic_model: AerodynamicModel,
    ) -> Self {
        Self {
            hydraulic_assembly,
            position_id: context.get_identifier(format!("{}_DOOR_CARGO_POSITION", id)),
            locked_id: context.get_identifier(format!("{}_DOOR_CARGO_LOCKED", id)),

            position: Ratio::new::<ratio>(0.),

            is_locked: true,

            aerodynamic_model,
        }
    }

    fn position(&self) -> Ratio {
        self.position
    }

    fn is_locked(&self) -> bool {
        self.is_locked
    }

    fn actuator(&mut self) -> &mut impl Actuator {
        self.hydraulic_assembly.actuator(0)
    }

    fn update(
        &mut self,
        context: &UpdateContext,
        cargo_door_controller: &(impl HydraulicAssemblyController
              + HydraulicLocking
              + ElectroHydrostaticPowered),
        current_pressure: &impl SectionPressure,
    ) {
        self.aerodynamic_model
            .update_body(context, self.hydraulic_assembly.body());
        self.hydraulic_assembly.update(
            context,
            std::slice::from_ref(cargo_door_controller),
            [current_pressure.pressure()],
        );

        self.position = self.hydraulic_assembly.position_normalized();
        self.is_locked = self.hydraulic_assembly.is_locked();
    }
}
impl SimulationElement for CargoDoor {
    fn write(&self, writer: &mut SimulatorWriter) {
        writer.write(&self.position_id, self.position());
        writer.write(&self.locked_id, self.is_locked());
    }
}

struct PushbackTug {
    nw_strg_disc_memo_id: VariableIdentifier,
    state_id: VariableIdentifier,
    steer_angle_id: VariableIdentifier,

    steering_angle_raw: Angle,
    steering_angle: LowPassFilter<Angle>,

    // Type of pushback:
    // 0 = Straight
    // 1 = Left
    // 2 = Right
    // 3 = Assumed to be no pushback
    // 4 = might be finishing pushback, to confirm
    state: f64,
    nose_wheel_steering_pin_inserted: DelayedFalseLogicGate,
}
impl PushbackTug {
    const DURATION_AFTER_WHICH_NWS_PIN_IS_REMOVED_AFTER_PUSHBACK: Duration =
        Duration::from_secs(15);

    const STATE_NO_PUSHBACK: f64 = 3.;

    const STEERING_ANGLE_FILTER_TIME_CONSTANT: Duration = Duration::from_millis(1500);

    fn new(context: &mut InitContext) -> Self {
        Self {
            nw_strg_disc_memo_id: context.get_identifier("HYD_NW_STRG_DISC_ECAM_MEMO".to_owned()),
            state_id: context.get_identifier("PUSHBACK STATE".to_owned()),
            steer_angle_id: context.get_identifier("PUSHBACK ANGLE".to_owned()),

            steering_angle_raw: Angle::default(),
            steering_angle: LowPassFilter::new(Self::STEERING_ANGLE_FILTER_TIME_CONSTANT),

            state: Self::STATE_NO_PUSHBACK,
            nose_wheel_steering_pin_inserted: DelayedFalseLogicGate::new(
                Self::DURATION_AFTER_WHICH_NWS_PIN_IS_REMOVED_AFTER_PUSHBACK,
            ),
        }
    }

    fn update(&mut self, context: &UpdateContext) {
        self.nose_wheel_steering_pin_inserted
            .update(context, self.is_pushing());

        if self.is_pushing() {
            self.steering_angle
                .update(context.delta(), self.steering_angle_raw);
        } else {
            self.steering_angle.reset(Angle::default());
        }
    }

    fn is_pushing(&self) -> bool {
        (self.state - PushbackTug::STATE_NO_PUSHBACK).abs() > f64::EPSILON
    }
}
impl Pushback for PushbackTug {
    fn is_nose_wheel_steering_pin_inserted(&self) -> bool {
        self.nose_wheel_steering_pin_inserted.output()
    }

    fn steering_angle(&self) -> Angle {
        self.steering_angle.output()
    }
}
impl SimulationElement for PushbackTug {
    fn read(&mut self, reader: &mut SimulatorReader) {
        self.state = reader.read(&self.state_id);

        self.steering_angle_raw = Angle::new::<radian>(reader.read(&self.steer_angle_id));
    }

    fn write(&self, writer: &mut SimulatorWriter) {
        writer.write(
            &self.nw_strg_disc_memo_id,
            self.is_nose_wheel_steering_pin_inserted(),
        );
    }
}

/// Autobrake controller computes the state machine of the autobrake logic, and the deceleration target
/// that we expect for the plane
pub struct A320AutobrakeController {
    armed_mode_id: VariableIdentifier,
    armed_mode_id_set: VariableIdentifier,
    decel_light_id: VariableIdentifier,
    active_id: VariableIdentifier,
    ground_spoilers_out_sec1_id: VariableIdentifier,
    ground_spoilers_out_sec2_id: VariableIdentifier,
    ground_spoilers_out_sec3_id: VariableIdentifier,
    external_disarm_event_id: VariableIdentifier,

    deceleration_governor: AutobrakeDecelerationGovernor,

    target: Acceleration,
    mode: AutobrakeMode,

    arming_is_allowed_by_bcu: bool,
    left_brake_pedal_input: Ratio,
    right_brake_pedal_input: Ratio,

    ground_spoilers_are_deployed: bool,
    last_ground_spoilers_are_deployed: bool,

    should_disarm_after_time_in_flight: DelayedPulseTrueLogicGate,
    should_reject_max_mode_after_time_in_flight: DelayedTrueLogicGate,

    external_disarm_event: bool,
}
impl A320AutobrakeController {
    const DURATION_OF_FLIGHT_TO_DISARM_AUTOBRAKE_SECS: f64 = 10.;

    // Dynamic decel target map versus time for any mode that needs it
    const LOW_MODE_DECEL_PROFILE_ACCEL_MS2: [f64; 4] = [4., 4., 0., -2.];
    const LOW_MODE_DECEL_PROFILE_TIME_S: [f64; 4] = [0., 1.99, 2., 3.];

    const MED_MODE_DECEL_PROFILE_ACCEL_MS2: [f64; 5] = [4., 4., 0., -2., -3.];
    const MED_MODE_DECEL_PROFILE_TIME_S: [f64; 5] = [0., 1.99, 2., 2.5, 3.];

    const MAX_MODE_DECEL_TARGET_MS2: f64 = -6.;
    const OFF_MODE_DECEL_TARGET_MS2: f64 = 5.;

    const MARGIN_PERCENT_TO_TARGET_TO_SHOW_DECEL_IN_LO_MED: f64 = 80.;
    const TARGET_TO_SHOW_DECEL_IN_MAX_MS2: f64 = -2.7;

    fn new(context: &mut InitContext) -> A320AutobrakeController {
        A320AutobrakeController {
            armed_mode_id: context.get_identifier("AUTOBRAKES_ARMED_MODE".to_owned()),
            armed_mode_id_set: context.get_identifier("AUTOBRAKES_ARMED_MODE_SET".to_owned()),
            decel_light_id: context.get_identifier("AUTOBRAKES_DECEL_LIGHT".to_owned()),
            active_id: context.get_identifier("AUTOBRAKES_ACTIVE".to_owned()),
            ground_spoilers_out_sec1_id: context
                .get_identifier("SEC_1_GROUND_SPOILER_OUT".to_owned()),
            ground_spoilers_out_sec2_id: context
                .get_identifier("SEC_2_GROUND_SPOILER_OUT".to_owned()),
            ground_spoilers_out_sec3_id: context
                .get_identifier("SEC_3_GROUND_SPOILER_OUT".to_owned()),
            external_disarm_event_id: context.get_identifier("AUTOBRAKE_DISARM".to_owned()),

            deceleration_governor: AutobrakeDecelerationGovernor::new(),
            target: Acceleration::new::<meter_per_second_squared>(0.),
            mode: AutobrakeMode::NONE,
            arming_is_allowed_by_bcu: context.is_in_flight(),
            left_brake_pedal_input: Ratio::new::<percent>(0.),
            right_brake_pedal_input: Ratio::new::<percent>(0.),
            ground_spoilers_are_deployed: false,
            last_ground_spoilers_are_deployed: false,
            should_disarm_after_time_in_flight: DelayedPulseTrueLogicGate::new(
                Duration::from_secs_f64(Self::DURATION_OF_FLIGHT_TO_DISARM_AUTOBRAKE_SECS),
            )
            .starting_as(context.is_in_flight(), false),
            should_reject_max_mode_after_time_in_flight: DelayedTrueLogicGate::new(
                Duration::from_secs_f64(Self::DURATION_OF_FLIGHT_TO_DISARM_AUTOBRAKE_SECS),
            )
            .starting_as(context.is_in_flight()),
            external_disarm_event: false,
        }
    }

    fn spoilers_retracted_during_this_update(&self) -> bool {
        !self.ground_spoilers_are_deployed && self.last_ground_spoilers_are_deployed
    }

    fn brake_output(&self) -> Ratio {
        Ratio::new::<ratio>(self.deceleration_governor.output())
    }

    fn determine_mode(
        &mut self,
        context: &UpdateContext,
        autobrake_panel: &AutobrakePanel,
    ) -> AutobrakeMode {
        if self.should_disarm(context) {
            AutobrakeMode::NONE
        } else {
            match autobrake_panel.pressed_mode() {
                Some(mode) if self.mode == mode => AutobrakeMode::NONE,
                Some(mode)
                    if mode != AutobrakeMode::MAX
                        || !self.should_reject_max_mode_after_time_in_flight.output() =>
                {
                    mode
                }
                Some(_) | None => self.mode,
            }
        }
    }

    fn should_engage_deceleration_governor(&self, context: &UpdateContext) -> bool {
        self.is_armed() && self.ground_spoilers_are_deployed && !self.should_disarm(context)
    }

    fn is_armed(&self) -> bool {
        self.mode != AutobrakeMode::NONE
    }

    fn is_decelerating(&self) -> bool {
        match self.mode {
            AutobrakeMode::NONE => false,
            AutobrakeMode::LOW | AutobrakeMode::MED => {
                self.deceleration_demanded()
                    && self
                        .deceleration_governor
                        .is_on_target(Ratio::new::<percent>(
                            Self::MARGIN_PERCENT_TO_TARGET_TO_SHOW_DECEL_IN_LO_MED,
                        ))
            }
            _ => {
                self.deceleration_demanded()
                    && self.deceleration_governor.decelerating_at_or_above_rate(
                        Acceleration::new::<meter_per_second_squared>(
                            Self::TARGET_TO_SHOW_DECEL_IN_MAX_MS2,
                        ),
                    )
            }
        }
    }

    fn deceleration_demanded(&self) -> bool {
        self.deceleration_governor.is_engaged()
            && self.target.get::<meter_per_second_squared>() < 0.
    }

    fn should_disarm_due_to_pedal_input(&self) -> bool {
        match self.mode {
            AutobrakeMode::NONE => false,
            AutobrakeMode::LOW | AutobrakeMode::MED => {
                self.left_brake_pedal_input > Ratio::new::<percent>(53.)
                    || self.right_brake_pedal_input > Ratio::new::<percent>(53.)
                    || (self.left_brake_pedal_input > Ratio::new::<percent>(11.)
                        && self.right_brake_pedal_input > Ratio::new::<percent>(11.))
            }
            AutobrakeMode::MAX => {
                self.left_brake_pedal_input > Ratio::new::<percent>(77.)
                    || self.right_brake_pedal_input > Ratio::new::<percent>(77.)
                    || (self.left_brake_pedal_input > Ratio::new::<percent>(53.)
                        && self.right_brake_pedal_input > Ratio::new::<percent>(53.))
            }
            _ => false,
        }
    }

    fn should_disarm(&self, context: &UpdateContext) -> bool {
        // when a simulation is started in flight, some values need to be ignored for a certain time to ensure
        // an unintended disarm is not happening
        (self.deceleration_governor.is_engaged() && self.should_disarm_due_to_pedal_input())
            || (context.is_sim_ready() && !self.arming_is_allowed_by_bcu)
            || self.spoilers_retracted_during_this_update()
            || self.should_disarm_after_time_in_flight.output()
            || self.external_disarm_event
            || (self.mode == AutobrakeMode::MAX
                && self.should_reject_max_mode_after_time_in_flight.output())
    }

    fn calculate_target(&mut self) -> Acceleration {
        Acceleration::new::<meter_per_second_squared>(match self.mode {
            AutobrakeMode::NONE => Self::OFF_MODE_DECEL_TARGET_MS2,
            AutobrakeMode::LOW => interpolation(
                &Self::LOW_MODE_DECEL_PROFILE_TIME_S,
                &Self::LOW_MODE_DECEL_PROFILE_ACCEL_MS2,
                self.deceleration_governor.time_engaged().as_secs_f64(),
            ),
            AutobrakeMode::MED => interpolation(
                &Self::MED_MODE_DECEL_PROFILE_TIME_S,
                &Self::MED_MODE_DECEL_PROFILE_ACCEL_MS2,
                self.deceleration_governor.time_engaged().as_secs_f64(),
            ),
            AutobrakeMode::MAX => Self::MAX_MODE_DECEL_TARGET_MS2,
            _ => Self::OFF_MODE_DECEL_TARGET_MS2,
        })
    }

    fn update_input_conditions(
        &mut self,
        context: &UpdateContext,
        allow_arming: bool,
        pedal_input_left: Ratio,
        pedal_input_right: Ratio,
        lgciu1: &impl LgciuInterface,
        lgciu2: &impl LgciuInterface,
    ) {
        let in_flight_lgciu1 =
            !lgciu1.right_gear_compressed(false) && !lgciu1.left_gear_compressed(false);
        let in_flight_lgciu2 =
            !lgciu2.right_gear_compressed(false) && !lgciu2.left_gear_compressed(false);

        self.should_disarm_after_time_in_flight
            .update(context, in_flight_lgciu1 && in_flight_lgciu2);
        self.should_reject_max_mode_after_time_in_flight
            .update(context, in_flight_lgciu1 && in_flight_lgciu2);

        self.arming_is_allowed_by_bcu = allow_arming;
        self.left_brake_pedal_input = pedal_input_left;
        self.right_brake_pedal_input = pedal_input_right;
    }

    fn update(
        &mut self,
        context: &UpdateContext,
        autobrake_panel: &AutobrakePanel,
        allow_arming: bool,
        pedal_input_left: Ratio,
        pedal_input_right: Ratio,
        lgciu1: &impl LgciuInterface,
        lgciu2: &impl LgciuInterface,
    ) {
        self.update_input_conditions(
            context,
            allow_arming,
            pedal_input_left,
            pedal_input_right,
            lgciu1,
            lgciu2,
        );
        self.mode = self.determine_mode(context, autobrake_panel);

        self.deceleration_governor
            .engage_when(self.should_engage_deceleration_governor(context));

        self.target = self.calculate_target();
        self.deceleration_governor.update(context, self.target);
    }
}
impl SimulationElement for A320AutobrakeController {
    fn write(&self, writer: &mut SimulatorWriter) {
        writer.write(&self.armed_mode_id, self.mode as u8 as f64);
        writer.write(&self.armed_mode_id_set, -1.);
        writer.write(&self.decel_light_id, self.is_decelerating());
        writer.write(&self.active_id, self.deceleration_demanded());
    }

    fn read(&mut self, reader: &mut SimulatorReader) {
        self.last_ground_spoilers_are_deployed = self.ground_spoilers_are_deployed;
        let sec_1_gnd_splrs_out = reader.read(&self.ground_spoilers_out_sec1_id);
        let sec_2_gnd_splrs_out = reader.read(&self.ground_spoilers_out_sec2_id);
        let sec_3_gnd_splrs_out = reader.read(&self.ground_spoilers_out_sec3_id);
        self.ground_spoilers_are_deployed = (sec_1_gnd_splrs_out
            && (sec_3_gnd_splrs_out || sec_2_gnd_splrs_out))
            || (sec_2_gnd_splrs_out && sec_3_gnd_splrs_out);
        self.external_disarm_event = reader.read(&self.external_disarm_event_id);

        // Reading current mode in sim to initialize correct mode if sim changes it (from .FLT files for example)
        let readed_mode = reader.read_f64(&self.armed_mode_id_set);
        if readed_mode >= 0.0 {
            self.mode = readed_mode.into();
        }
    }
}

pub(super) struct A320HydraulicOverheadPanel {
    edp1_push_button: AutoOffFaultPushButton,
    edp2_push_button: AutoOffFaultPushButton,
    blue_epump_push_button: AutoOffFaultPushButton,
    ptu_push_button: AutoOffFaultPushButton,
    rat_push_button: MomentaryPushButton,
    yellow_epump_push_button: AutoOnFaultPushButton,
    blue_epump_override_push_button: MomentaryOnPushButton,

    green_leak_measurement_push_button: AutoOffFaultPushButton,
    blue_leak_measurement_push_button: AutoOffFaultPushButton,
    yellow_leak_measurement_push_button: AutoOffFaultPushButton,
}
impl A320HydraulicOverheadPanel {
    pub(super) fn new(context: &mut InitContext) -> A320HydraulicOverheadPanel {
        A320HydraulicOverheadPanel {
            edp1_push_button: AutoOffFaultPushButton::new_auto(context, "HYD_ENG_1_PUMP"),
            edp2_push_button: AutoOffFaultPushButton::new_auto(context, "HYD_ENG_2_PUMP"),
            blue_epump_push_button: AutoOffFaultPushButton::new_auto(context, "HYD_EPUMPB"),
            ptu_push_button: AutoOffFaultPushButton::new_auto(context, "HYD_PTU"),
            rat_push_button: MomentaryPushButton::new(context, "HYD_RAT_MAN_ON"),
            yellow_epump_push_button: AutoOnFaultPushButton::new_auto(context, "HYD_EPUMPY"),
            blue_epump_override_push_button: MomentaryOnPushButton::new(context, "HYD_EPUMPY_OVRD"),

            green_leak_measurement_push_button: AutoOffFaultPushButton::new_auto(
                context,
                "HYD_LEAK_MEASUREMENT_G",
            ),
            blue_leak_measurement_push_button: AutoOffFaultPushButton::new_auto(
                context,
                "HYD_LEAK_MEASUREMENT_B",
            ),
            yellow_leak_measurement_push_button: AutoOffFaultPushButton::new_auto(
                context,
                "HYD_LEAK_MEASUREMENT_Y",
            ),
        }
    }

    fn update_blue_override_state(&mut self) {
        if self.blue_epump_push_button.is_off() {
            self.blue_epump_override_push_button.turn_off();
        }
    }

    pub(super) fn update(&mut self, hyd: &A320Hydraulic) {
        self.edp1_push_button.set_fault(hyd.green_edp_has_fault());
        self.edp2_push_button.set_fault(hyd.yellow_edp_has_fault());
        self.blue_epump_push_button
            .set_fault(hyd.blue_epump_has_fault());
        self.yellow_epump_push_button
            .set_fault(hyd.yellow_epump_has_fault());
        self.ptu_push_button.set_fault(hyd.ptu_has_fault());

        self.update_blue_override_state();
    }

    fn yellow_epump_push_button_is_auto(&self) -> bool {
        self.yellow_epump_push_button.is_auto()
    }

    fn ptu_push_button_is_auto(&self) -> bool {
        self.ptu_push_button.is_auto()
    }

    fn edp_push_button_is_auto(&self, number: usize) -> bool {
        match number {
            1 => self.edp1_push_button.is_auto(),
            2 => self.edp2_push_button.is_auto(),
            _ => panic!("The A320 only supports two engines."),
        }
    }

    fn edp_push_button_is_off(&self, number: usize) -> bool {
        match number {
            1 => self.edp1_push_button.is_off(),
            2 => self.edp2_push_button.is_off(),
            _ => panic!("The A320 only supports two engines."),
        }
    }

    fn blue_epump_override_push_button_is_on(&self) -> bool {
        self.blue_epump_override_push_button.is_on()
    }

    fn blue_epump_push_button_is_off(&self) -> bool {
        self.blue_epump_push_button.is_off()
    }

    fn rat_man_on_push_button_is_pressed(&self) -> bool {
        self.rat_push_button.is_pressed()
    }

    fn blue_leak_measurement_valve_is_on(&self) -> bool {
        self.blue_leak_measurement_push_button.is_auto()
    }

    fn green_leak_measurement_valve_is_on(&self) -> bool {
        self.green_leak_measurement_push_button.is_auto()
    }

    fn yellow_leak_measurement_valve_is_on(&self) -> bool {
        self.yellow_leak_measurement_push_button.is_auto()
    }
}
impl SimulationElement for A320HydraulicOverheadPanel {
    fn accept<T: SimulationElementVisitor>(&mut self, visitor: &mut T) {
        self.edp1_push_button.accept(visitor);
        self.edp2_push_button.accept(visitor);
        self.blue_epump_push_button.accept(visitor);
        self.ptu_push_button.accept(visitor);
        self.rat_push_button.accept(visitor);
        self.yellow_epump_push_button.accept(visitor);
        self.blue_epump_override_push_button.accept(visitor);

        self.green_leak_measurement_push_button.accept(visitor);
        self.blue_leak_measurement_push_button.accept(visitor);
        self.yellow_leak_measurement_push_button.accept(visitor);

        visitor.visit(self);
    }

    fn receive_power(&mut self, buses: &impl ElectricalBuses) {
        if !buses.is_powered(A320Hydraulic::BLUE_ELEC_PUMP_CONTROL_POWER_BUS)
            || !buses.is_powered(A320Hydraulic::BLUE_ELEC_PUMP_SUPPLY_POWER_BUS)
        {
            self.blue_epump_override_push_button.turn_off();
        }
    }
}

struct AileronController {
    mode: LinearActuatorMode,
    requested_position: Ratio,
}
impl AileronController {
    fn new() -> Self {
        Self {
            mode: LinearActuatorMode::ClosedCircuitDamping,

            requested_position: Ratio::new::<ratio>(0.),
        }
    }

    fn set_mode(&mut self, mode: LinearActuatorMode) {
        self.mode = mode;
    }

    /// Receives a [0;1] position request, 0 is down 1 is up
    fn set_requested_position(&mut self, requested_position: Ratio) {
        self.requested_position = requested_position
            .min(Ratio::new::<ratio>(1.))
            .max(Ratio::new::<ratio>(0.));
    }
}
impl HydraulicAssemblyController for AileronController {
    fn requested_mode(&self) -> LinearActuatorMode {
        self.mode
    }

    fn requested_position(&self) -> Ratio {
        self.requested_position
    }

    fn should_lock(&self) -> bool {
        false
    }

    fn requested_lock_position(&self) -> Ratio {
        Ratio::default()
    }
}
impl HydraulicLocking for AileronController {}
impl ElectroHydrostaticPowered for AileronController {}

struct AileronSystemHydraulicController {
    left_aileron_blue_actuator_solenoid_id: VariableIdentifier,
    right_aileron_blue_actuator_solenoid_id: VariableIdentifier,
    left_aileron_green_actuator_solenoid_id: VariableIdentifier,
    right_aileron_green_actuator_solenoid_id: VariableIdentifier,

    left_aileron_blue_actuator_position_demand_id: VariableIdentifier,
    right_aileron_blue_actuator_position_demand_id: VariableIdentifier,
    left_aileron_green_actuator_position_demand_id: VariableIdentifier,
    right_aileron_green_actuator_position_demand_id: VariableIdentifier,

    left_aileron_controllers: [AileronController; 2],
    right_aileron_controllers: [AileronController; 2],
}
impl AileronSystemHydraulicController {
    fn new(context: &mut InitContext) -> Self {
        Self {
            left_aileron_blue_actuator_solenoid_id: context
                .get_identifier("LEFT_AIL_BLUE_SERVO_SOLENOID_ENERGIZED".to_owned()),
            right_aileron_blue_actuator_solenoid_id: context
                .get_identifier("RIGHT_AIL_BLUE_SERVO_SOLENOID_ENERGIZED".to_owned()),
            left_aileron_green_actuator_solenoid_id: context
                .get_identifier("LEFT_AIL_GREEN_SERVO_SOLENOID_ENERGIZED".to_owned()),
            right_aileron_green_actuator_solenoid_id: context
                .get_identifier("RIGHT_AIL_GREEN_SERVO_SOLENOID_ENERGIZED".to_owned()),

            left_aileron_blue_actuator_position_demand_id: context
                .get_identifier("LEFT_AIL_BLUE_COMMANDED_POSITION".to_owned()),
            right_aileron_blue_actuator_position_demand_id: context
                .get_identifier("RIGHT_AIL_BLUE_COMMANDED_POSITION".to_owned()),
            left_aileron_green_actuator_position_demand_id: context
                .get_identifier("LEFT_AIL_GREEN_COMMANDED_POSITION".to_owned()),
            right_aileron_green_actuator_position_demand_id: context
                .get_identifier("RIGHT_AIL_GREEN_COMMANDED_POSITION".to_owned()),

            // Controllers are in outward->inward order, so for aileron [Blue circuit, Green circuit]
            left_aileron_controllers: [AileronController::new(), AileronController::new()],
            right_aileron_controllers: [AileronController::new(), AileronController::new()],
        }
    }

    fn left_controllers(
        &self,
    ) -> &[impl HydraulicAssemblyController + HydraulicLocking + ElectroHydrostaticPowered] {
        &self.left_aileron_controllers[..]
    }

    fn right_controllers(
        &self,
    ) -> &[impl HydraulicAssemblyController + HydraulicLocking + ElectroHydrostaticPowered] {
        &self.right_aileron_controllers[..]
    }

    fn update_aileron_controllers_positions(
        &mut self,
        left_position_requests: [Ratio; 2],
        right_position_requests: [Ratio; 2],
    ) {
        self.left_aileron_controllers[AileronActuatorPosition::Blue as usize]
            .set_requested_position(left_position_requests[AileronActuatorPosition::Blue as usize]);
        self.left_aileron_controllers[AileronActuatorPosition::Green as usize]
            .set_requested_position(
                left_position_requests[AileronActuatorPosition::Green as usize],
            );

        self.right_aileron_controllers[AileronActuatorPosition::Blue as usize]
            .set_requested_position(
                right_position_requests[AileronActuatorPosition::Blue as usize],
            );
        self.right_aileron_controllers[AileronActuatorPosition::Green as usize]
            .set_requested_position(
                right_position_requests[AileronActuatorPosition::Green as usize],
            );
    }

    /// Will drive mode from solenoid state
    /// -If energized actuator controls position
    /// -If not energized actuator is slaved in damping
    /// -We differentiate case of all actuators in damping mode where we set a more dampened
    /// mode to reach realistic slow droop speed.
    fn update_aileron_controllers_solenoids(
        &mut self,
        left_solenoids_energized: [bool; 2],
        right_solenoids_energized: [bool; 2],
    ) {
        if left_solenoids_energized.iter().any(|x| *x) {
            self.left_aileron_controllers[AileronActuatorPosition::Blue as usize].set_mode(
                Self::aileron_actuator_mode_from_solenoid(
                    left_solenoids_energized[AileronActuatorPosition::Blue as usize],
                ),
            );
            self.left_aileron_controllers[AileronActuatorPosition::Green as usize].set_mode(
                Self::aileron_actuator_mode_from_solenoid(
                    left_solenoids_energized[AileronActuatorPosition::Green as usize],
                ),
            );
        } else {
            for controller in &mut self.left_aileron_controllers {
                controller.set_mode(LinearActuatorMode::ClosedCircuitDamping);
            }
        }

        if right_solenoids_energized.iter().any(|x| *x) {
            self.right_aileron_controllers[AileronActuatorPosition::Blue as usize].set_mode(
                Self::aileron_actuator_mode_from_solenoid(
                    right_solenoids_energized[AileronActuatorPosition::Blue as usize],
                ),
            );
            self.right_aileron_controllers[AileronActuatorPosition::Green as usize].set_mode(
                Self::aileron_actuator_mode_from_solenoid(
                    right_solenoids_energized[AileronActuatorPosition::Green as usize],
                ),
            );
        } else {
            for controller in &mut self.right_aileron_controllers {
                controller.set_mode(LinearActuatorMode::ClosedCircuitDamping);
            }
        }
    }

    fn aileron_actuator_mode_from_solenoid(solenoid_energized: bool) -> LinearActuatorMode {
        if solenoid_energized {
            LinearActuatorMode::PositionControl
        } else {
            LinearActuatorMode::ActiveDamping
        }
    }

    fn aileron_actuator_position_from_surface_angle(surface_angle: Angle) -> Ratio {
        Ratio::new::<ratio>(surface_angle.get::<degree>() / 50. + 0.5)
    }
}
impl SimulationElement for AileronSystemHydraulicController {
    fn read(&mut self, reader: &mut SimulatorReader) {
        // Note that we reverse left, as positions are just passed through msfs for now
        self.update_aileron_controllers_positions(
            [
                Self::aileron_actuator_position_from_surface_angle(-Angle::new::<degree>(
                    reader.read(&self.left_aileron_blue_actuator_position_demand_id),
                )),
                Self::aileron_actuator_position_from_surface_angle(-Angle::new::<degree>(
                    reader.read(&self.left_aileron_green_actuator_position_demand_id),
                )),
            ],
            [
                Self::aileron_actuator_position_from_surface_angle(Angle::new::<degree>(
                    reader.read(&self.right_aileron_blue_actuator_position_demand_id),
                )),
                Self::aileron_actuator_position_from_surface_angle(Angle::new::<degree>(
                    reader.read(&self.right_aileron_green_actuator_position_demand_id),
                )),
            ],
        );

        self.update_aileron_controllers_solenoids(
            [
                reader.read(&self.left_aileron_blue_actuator_solenoid_id),
                reader.read(&self.left_aileron_green_actuator_solenoid_id),
            ],
            [
                reader.read(&self.right_aileron_blue_actuator_solenoid_id),
                reader.read(&self.right_aileron_green_actuator_solenoid_id),
            ],
        );
    }
}

struct ElevatorSystemHydraulicController {
    left_elevator_blue_actuator_solenoid_id: VariableIdentifier,
    right_elevator_blue_actuator_solenoid_id: VariableIdentifier,
    left_elevator_green_actuator_solenoid_id: VariableIdentifier,
    right_elevator_yellow_actuator_solenoid_id: VariableIdentifier,

    left_elevator_blue_actuator_position_demand_id: VariableIdentifier,
    right_elevator_blue_actuator_position_demand_id: VariableIdentifier,
    left_elevator_green_actuator_position_demand_id: VariableIdentifier,
    right_elevator_yellow_actuator_position_demand_id: VariableIdentifier,

    left_controllers: [AileronController; 2],
    right_controllers: [AileronController; 2],
}
impl ElevatorSystemHydraulicController {
    fn new(context: &mut InitContext) -> Self {
        Self {
            left_elevator_blue_actuator_solenoid_id: context
                .get_identifier("LEFT_ELEV_BLUE_SERVO_SOLENOID_ENERGIZED".to_owned()),
            right_elevator_blue_actuator_solenoid_id: context
                .get_identifier("RIGHT_ELEV_BLUE_SERVO_SOLENOID_ENERGIZED".to_owned()),
            left_elevator_green_actuator_solenoid_id: context
                .get_identifier("LEFT_ELEV_GREEN_SERVO_SOLENOID_ENERGIZED".to_owned()),
            right_elevator_yellow_actuator_solenoid_id: context
                .get_identifier("RIGHT_ELEV_YELLOW_SERVO_SOLENOID_ENERGIZED".to_owned()),

            left_elevator_blue_actuator_position_demand_id: context
                .get_identifier("LEFT_ELEV_BLUE_COMMANDED_POSITION".to_owned()),
            right_elevator_blue_actuator_position_demand_id: context
                .get_identifier("RIGHT_ELEV_BLUE_COMMANDED_POSITION".to_owned()),
            left_elevator_green_actuator_position_demand_id: context
                .get_identifier("LEFT_ELEV_GREEN_COMMANDED_POSITION".to_owned()),
            right_elevator_yellow_actuator_position_demand_id: context
                .get_identifier("RIGHT_ELEV_YELLOW_COMMANDED_POSITION".to_owned()),

            // Controllers are in outboard->inboard order
            left_controllers: [AileronController::new(), AileronController::new()],
            right_controllers: [AileronController::new(), AileronController::new()],
        }
    }

    fn left_controllers(
        &self,
    ) -> &[impl HydraulicAssemblyController + HydraulicLocking + ElectroHydrostaticPowered] {
        &self.left_controllers[..]
    }

    fn right_controllers(
        &self,
    ) -> &[impl HydraulicAssemblyController + HydraulicLocking + ElectroHydrostaticPowered] {
        &self.right_controllers[..]
    }

    fn update_elevator_controllers_positions(
        &mut self,
        left_position_requests: [Ratio; 2],
        right_position_requests: [Ratio; 2],
    ) {
        self.left_controllers[LeftElevatorActuatorCircuit::Blue as usize].set_requested_position(
            left_position_requests[LeftElevatorActuatorCircuit::Blue as usize],
        );
        self.left_controllers[LeftElevatorActuatorCircuit::Green as usize].set_requested_position(
            left_position_requests[LeftElevatorActuatorCircuit::Green as usize],
        );

        self.right_controllers[RightElevatorActuatorCircuit::Blue as usize].set_requested_position(
            right_position_requests[RightElevatorActuatorCircuit::Blue as usize],
        );
        self.right_controllers[RightElevatorActuatorCircuit::Yellow as usize]
            .set_requested_position(
                right_position_requests[RightElevatorActuatorCircuit::Yellow as usize],
            );
    }

    fn update_elevator_controllers_solenoids(
        &mut self,
        left_solenoids_energized: [bool; 2],
        right_solenoids_energized: [bool; 2],
    ) {
        if left_solenoids_energized.iter().all(|x| *x) {
            for controller in &mut self.left_controllers {
                controller.set_mode(LinearActuatorMode::ClosedCircuitDamping);
            }
        } else {
            self.left_controllers[LeftElevatorActuatorCircuit::Blue as usize].set_mode(
                Self::elevator_actuator_mode_from_solenoid(
                    left_solenoids_energized[LeftElevatorActuatorCircuit::Blue as usize],
                ),
            );
            self.left_controllers[LeftElevatorActuatorCircuit::Green as usize].set_mode(
                Self::elevator_actuator_mode_from_solenoid(
                    left_solenoids_energized[LeftElevatorActuatorCircuit::Green as usize],
                ),
            );
        }

        if right_solenoids_energized.iter().all(|x| *x) {
            for controller in &mut self.right_controllers {
                controller.set_mode(LinearActuatorMode::ClosedCircuitDamping);
            }
        } else {
            self.right_controllers[RightElevatorActuatorCircuit::Blue as usize].set_mode(
                Self::elevator_actuator_mode_from_solenoid(
                    right_solenoids_energized[RightElevatorActuatorCircuit::Blue as usize],
                ),
            );
            self.right_controllers[RightElevatorActuatorCircuit::Yellow as usize].set_mode(
                Self::elevator_actuator_mode_from_solenoid(
                    right_solenoids_energized[RightElevatorActuatorCircuit::Yellow as usize],
                ),
            );
        }
    }

    fn elevator_actuator_mode_from_solenoid(solenoid_energized: bool) -> LinearActuatorMode {
        // Elevator has reverted logic
        if !solenoid_energized {
            LinearActuatorMode::PositionControl
        } else {
            LinearActuatorMode::ActiveDamping
        }
    }

    fn elevator_actuator_position_from_surface_angle(surface_angle: Angle) -> Ratio {
        Ratio::new::<ratio>(
            (-surface_angle.get::<degree>() / 47. + 17. / 47.)
                .min(1.)
                .max(0.),
        )
    }
}
impl SimulationElement for ElevatorSystemHydraulicController {
    fn read(&mut self, reader: &mut SimulatorReader) {
        self.update_elevator_controllers_positions(
            [
                Self::elevator_actuator_position_from_surface_angle(Angle::new::<degree>(
                    reader.read(&self.left_elevator_blue_actuator_position_demand_id),
                )),
                Self::elevator_actuator_position_from_surface_angle(Angle::new::<degree>(
                    reader.read(&self.left_elevator_green_actuator_position_demand_id),
                )),
            ],
            [
                Self::elevator_actuator_position_from_surface_angle(Angle::new::<degree>(
                    reader.read(&self.right_elevator_blue_actuator_position_demand_id),
                )),
                Self::elevator_actuator_position_from_surface_angle(Angle::new::<degree>(
                    reader.read(&self.right_elevator_yellow_actuator_position_demand_id),
                )),
            ],
        );

        self.update_elevator_controllers_solenoids(
            [
                reader.read(&self.left_elevator_blue_actuator_solenoid_id),
                reader.read(&self.left_elevator_green_actuator_solenoid_id),
            ],
            [
                reader.read(&self.right_elevator_blue_actuator_solenoid_id),
                reader.read(&self.right_elevator_yellow_actuator_solenoid_id),
            ],
        );
    }
}

struct A320YawDamperController {
    id_position_request: VariableIdentifier,
    id_energized: VariableIdentifier,

    angle_demand: Angle,
    is_solenoid_energized: bool,
}
impl A320YawDamperController {
    fn new(context: &mut InitContext, hyd_circuit: HydraulicColor) -> Self {
        Self {
            id_position_request: context
                .get_identifier(format!("YAW_DAMPER_{}_COMMANDED_POSITION", hyd_circuit))
                .to_owned(),
            id_energized: context
                .get_identifier(format!(
                    "YAW_DAMPER_{}_SERVO_SOLENOID_ENERGIZED",
                    hyd_circuit
                ))
                .to_owned(),

            angle_demand: Angle::default(),
            is_solenoid_energized: false,
        }
    }
}
impl YawDamperActuatorController for A320YawDamperController {
    fn is_solenoid_energized(&self) -> bool {
        self.is_solenoid_energized
    }

    fn angle_request(&self) -> Angle {
        // Reversing angle as FBW negative is right, whereas in systems negative is left
        -self.angle_demand
    }
}
impl SimulationElement for A320YawDamperController {
    fn read(&mut self, reader: &mut SimulatorReader) {
        self.is_solenoid_energized = reader.read(&self.id_energized);
        self.angle_demand = reader.read(&self.id_position_request);
    }
}

#[derive(Clone, Copy, Debug, PartialEq)]
enum RudderComponent {
    Limiter,
    Trim,
}
impl Display for RudderComponent {
    fn fmt(&self, f: &mut std::fmt::Formatter<'_>) -> std::fmt::Result {
        match self {
            Self::Limiter => write!(f, "TRAVEL_LIM"),
            Self::Trim => write!(f, "TRIM"),
        }
    }
}

struct A320RudderTrimTravelLimiterController {
    id_active_mode_1: VariableIdentifier,
    id_active_mode_2: VariableIdentifier,
    id_commanded_position_1: VariableIdentifier,
    id_commanded_position_2: VariableIdentifier,

    id_emergency_reset_1: Option<VariableIdentifier>,
    id_emergency_reset_2: Option<VariableIdentifier>,

    commanded_position: [Angle; 2],
    active_mode: [bool; 2],
    is_emergency_reset: bool,

    component_type: RudderComponent,
}
impl A320RudderTrimTravelLimiterController {
    fn new(context: &mut InitContext, component_type: RudderComponent) -> Self {
        Self {
            id_active_mode_1: context
                .get_identifier(format!("RUDDER_{}_1_ACTIVE_MODE_COMMANDED", component_type)),
            id_active_mode_2: context
                .get_identifier(format!("RUDDER_{}_2_ACTIVE_MODE_COMMANDED", component_type)),
            id_commanded_position_1: context
                .get_identifier(format!("RUDDER_{}_1_COMMANDED_POSITION", component_type)),
            id_commanded_position_2: context
                .get_identifier(format!("RUDDER_{}_2_COMMANDED_POSITION", component_type)),

            id_emergency_reset_1: if component_type == RudderComponent::Limiter {
                Some(context.get_identifier("FAC_1_RTL_EMER_RESET".to_owned()))
            } else {
                None
            },
            id_emergency_reset_2: if component_type == RudderComponent::Limiter {
                Some(context.get_identifier("FAC_2_RTL_EMER_RESET".to_owned()))
            } else {
                None
            },

            commanded_position: [Angle::default(); 2],
            active_mode: [false; 2],
            is_emergency_reset: false,

            component_type,
        }
    }
}
impl AngularPositioningController for A320RudderTrimTravelLimiterController {
    fn commanded_position(&self) -> [Angle; 2] {
        self.commanded_position
    }

    fn energised_motor(&self) -> [bool; 2] {
        self.active_mode
    }

    fn emergency_reset_active(&self) -> bool {
        self.is_emergency_reset
    }
}
impl SimulationElement for A320RudderTrimTravelLimiterController {
    fn read(&mut self, reader: &mut SimulatorReader) {
        self.commanded_position[0] = reader.read(&self.id_commanded_position_1);
        self.commanded_position[1] = reader.read(&self.id_commanded_position_2);

        // Trim commands from FBW is negative for right positive for left, opposite convention in hydraulics
        if self.component_type == RudderComponent::Trim {
            self.commanded_position = self.commanded_position.map(|p| -p);
        }

        self.active_mode[0] = reader.read(&self.id_active_mode_1);
        self.active_mode[1] = reader.read(&self.id_active_mode_2);

        // Only limiter has an emergency reset system
        if self.component_type == RudderComponent::Limiter {
            self.is_emergency_reset = reader.read(&self.id_emergency_reset_1.unwrap())
                || reader.read(&self.id_emergency_reset_2.unwrap());
        }
    }
}

struct RudderSystemHydraulicController {
    rudder_pedal_control_input_id: VariableIdentifier,
    rudder_pedal_position_id: VariableIdentifier,

    rudder_position_requested: Angle,

    yaw_damper_control: [A320YawDamperController; 2],
    trim_control: A320RudderTrimTravelLimiterController,
    travel_limiter_control: A320RudderTrimTravelLimiterController,

    rudder_mechanical_assembly: RudderMechanicalControl,

    green_press_control_avail: bool,
    blue_press_control_avail: bool,
    yellow_press_control_avail: bool,

    rudder_controllers: [AileronController; 3],
}
impl RudderSystemHydraulicController {
    const RUDDER_MAX_TRAVEL_DEGREES: f64 = 50.;

    const MIN_PRESSURE_LO_HYST_FOR_ACTIVE_CONTROL_PSI: f64 = 700.;
    const MIN_PRESSURE_HI_HYST_FOR_ACTIVE_CONTROL_PSI: f64 = 1200.;

    fn new(context: &mut InitContext) -> Self {
        Self {
            rudder_pedal_control_input_id: context
                .get_identifier("RUDDER_PEDAL_POSITION".to_owned()),
            rudder_pedal_position_id: context
                .get_identifier("RUDDER_PEDAL_ANIMATION_POSITION".to_owned()),

            rudder_position_requested: Angle::default(),

            yaw_damper_control: [
                A320YawDamperController::new(context, HydraulicColor::Green),
                A320YawDamperController::new(context, HydraulicColor::Yellow),
            ],
            trim_control: A320RudderTrimTravelLimiterController::new(
                context,
                RudderComponent::Trim,
            ),
            travel_limiter_control: A320RudderTrimTravelLimiterController::new(
                context,
                RudderComponent::Limiter,
            ),

            rudder_mechanical_assembly: RudderMechanicalControl::new(context),

            green_press_control_avail: false,
            blue_press_control_avail: false,
            yellow_press_control_avail: false,

            // Controllers are in [ Green circuit, Blue circuit, Yellow circuit] order
            rudder_controllers: [
                AileronController::new(),
                AileronController::new(),
                AileronController::new(),
            ],
        }
    }

    fn ratio_demand_from_angle_demand(&self) -> Ratio {
        Ratio::new::<ratio>(
            (self
                .rudder_mechanical_assembly
                .final_actuators_input()
                .get::<degree>()
                + Self::RUDDER_MAX_TRAVEL_DEGREES / 2.)
                / Self::RUDDER_MAX_TRAVEL_DEGREES,
        )
    }

    fn update_rudder_requested_position(&mut self) {
        let final_ratio_demand = self.ratio_demand_from_angle_demand();

        for controller in &mut self.rudder_controllers {
            controller.set_requested_position(final_ratio_demand);
        }
    }

    fn set_rudder_no_position_control(&mut self) {
        for controller in &mut self.rudder_controllers {
            controller.set_mode(LinearActuatorMode::ClosedCircuitDamping);
        }
    }

    fn set_rudder_position_control(&mut self) {
        if self.green_press_control_avail {
            self.rudder_controllers[RudderActuatorPosition::Green as usize]
                .set_mode(LinearActuatorMode::PositionControl);
        } else {
            self.rudder_controllers[RudderActuatorPosition::Green as usize]
                .set_mode(LinearActuatorMode::ActiveDamping);
        }

        if self.blue_press_control_avail {
            self.rudder_controllers[RudderActuatorPosition::Blue as usize]
                .set_mode(LinearActuatorMode::PositionControl);
        } else {
            self.rudder_controllers[RudderActuatorPosition::Blue as usize]
                .set_mode(LinearActuatorMode::ActiveDamping);
        }

        if self.yellow_press_control_avail {
            self.rudder_controllers[RudderActuatorPosition::Yellow as usize]
                .set_mode(LinearActuatorMode::PositionControl);
        } else {
            self.rudder_controllers[RudderActuatorPosition::Yellow as usize]
                .set_mode(LinearActuatorMode::ActiveDamping);
        }
    }

    fn update_rudder_control_state(&mut self) {
        if self.any_hyd_available() {
            self.set_rudder_position_control();
        } else {
            self.set_rudder_no_position_control();
        }
    }

    fn any_hyd_available(&self) -> bool {
        self.green_press_control_avail
            || self.blue_press_control_avail
            || self.yellow_press_control_avail
    }

    fn update_pressure_availability(
        &mut self,
        green_pressure: &impl SectionPressure,
        blue_pressure: &impl SectionPressure,
        yellow_pressure: &impl SectionPressure,
    ) {
        if green_pressure.pressure_downstream_leak_valve().get::<psi>()
            > Self::MIN_PRESSURE_HI_HYST_FOR_ACTIVE_CONTROL_PSI
        {
            self.green_press_control_avail = true;
        } else if green_pressure.pressure_downstream_leak_valve().get::<psi>()
            < Self::MIN_PRESSURE_LO_HYST_FOR_ACTIVE_CONTROL_PSI
        {
            self.green_press_control_avail = false;
        }

        if blue_pressure.pressure_downstream_leak_valve().get::<psi>()
            > Self::MIN_PRESSURE_HI_HYST_FOR_ACTIVE_CONTROL_PSI
        {
            self.blue_press_control_avail = true;
        } else if blue_pressure.pressure_downstream_leak_valve().get::<psi>()
            < Self::MIN_PRESSURE_LO_HYST_FOR_ACTIVE_CONTROL_PSI
        {
            self.blue_press_control_avail = false;
        }

        if yellow_pressure
            .pressure_downstream_leak_valve()
            .get::<psi>()
            > Self::MIN_PRESSURE_HI_HYST_FOR_ACTIVE_CONTROL_PSI
        {
            self.yellow_press_control_avail = true;
        } else if yellow_pressure
            .pressure_downstream_leak_valve()
            .get::<psi>()
            < Self::MIN_PRESSURE_LO_HYST_FOR_ACTIVE_CONTROL_PSI
        {
            self.yellow_press_control_avail = false;
        }
    }

    fn update(
        &mut self,
        context: &UpdateContext,
        green_pressure: &impl SectionPressure,
        blue_pressure: &impl SectionPressure,
        yellow_pressure: &impl SectionPressure,
    ) {
        self.update_pressure_availability(green_pressure, blue_pressure, yellow_pressure);

        self.update_rudder_requested_position();

        self.rudder_mechanical_assembly.update(
            context,
            self.rudder_position_requested,
            &self.trim_control,
            &self.travel_limiter_control,
            &self.yaw_damper_control,
            [
                green_pressure.pressure_downstream_leak_valve(),
                yellow_pressure.pressure_downstream_leak_valve(),
            ],
        );

        self.update_rudder_control_state();
    }

    fn rudder_controllers(
        &self,
    ) -> &[impl HydraulicAssemblyController + HydraulicLocking + ElectroHydrostaticPowered] {
        &self.rudder_controllers[..]
    }

    fn green_actuator(&mut self) -> &mut impl Actuator {
        self.rudder_mechanical_assembly.yaw_damper_green_actuator()
    }

    fn yellow_actuator(&mut self) -> &mut impl Actuator {
        self.rudder_mechanical_assembly.yaw_damper_yellow_actuator()
    }
}
impl SimulationElement for RudderSystemHydraulicController {
    fn accept<T: SimulationElementVisitor>(&mut self, visitor: &mut T) {
        accept_iterable!(self.yaw_damper_control, visitor);
        self.trim_control.accept(visitor);
        self.travel_limiter_control.accept(visitor);
        self.rudder_mechanical_assembly.accept(visitor);

        visitor.visit(self);
    }

    fn read(&mut self, reader: &mut SimulatorReader) {
        let rudder_position_pedal_demand: Angle = reader.read(&self.rudder_pedal_control_input_id);

        self.rudder_position_requested =
            rudder_position_pedal_demand * (Self::RUDDER_MAX_TRAVEL_DEGREES / 2. / 100.);
    }

    fn write(&self, writer: &mut SimulatorWriter) {
        let pedal_position = self
            .rudder_mechanical_assembly
            .pedal_position()
            .get::<degree>()
            * 100.
            / (Self::RUDDER_MAX_TRAVEL_DEGREES / 2.);
        writer.write(&self.rudder_pedal_position_id, pedal_position);
    }
}

#[derive(PartialEq, Clone, Copy)]
enum ActuatorSide {
    Left,
    Right,
}

#[derive(PartialEq, Clone, Copy)]
enum AileronActuatorPosition {
    Blue = 0,
    Green = 1,
}

enum RudderActuatorPosition {
    Green = 0,
    Blue = 1,
    Yellow = 2,
}

enum LeftElevatorActuatorCircuit {
    Blue = 0,
    Green = 1,
}

enum RightElevatorActuatorCircuit {
    Blue = 0,
    Yellow = 1,
}

struct AileronAssembly {
    hydraulic_assembly: HydraulicLinearActuatorAssembly<2>,

    position_id: VariableIdentifier,

    position: Ratio,

    aerodynamic_model: AerodynamicModel,
}
impl AileronAssembly {
    fn new(
        context: &mut InitContext,
        id: ActuatorSide,
        hydraulic_assembly: HydraulicLinearActuatorAssembly<2>,
        aerodynamic_model: AerodynamicModel,
    ) -> Self {
        Self {
            hydraulic_assembly,
            position_id: match id {
                ActuatorSide::Left => context.get_identifier("HYD_AIL_LEFT_DEFLECTION".to_owned()),
                ActuatorSide::Right => {
                    context.get_identifier("HYD_AIL_RIGHT_DEFLECTION".to_owned())
                }
            },
            position: Ratio::new::<ratio>(0.),
            aerodynamic_model,
        }
    }

    fn actuator(&mut self, circuit_position: AileronActuatorPosition) -> &mut impl Actuator {
        self.hydraulic_assembly.actuator(circuit_position as usize)
    }

    fn update(
        &mut self,
        context: &UpdateContext,
        aileron_controllers: &[impl HydraulicAssemblyController
              + HydraulicLocking
              + ElectroHydrostaticPowered],
        current_pressure_outward: &impl SectionPressure,
        current_pressure_inward: &impl SectionPressure,
    ) {
        self.aerodynamic_model
            .update_body(context, self.hydraulic_assembly.body());
        self.hydraulic_assembly.update(
            context,
            aileron_controllers,
            [
                current_pressure_outward.pressure_downstream_leak_valve(),
                current_pressure_inward.pressure_downstream_leak_valve(),
            ],
        );

        self.position = self.hydraulic_assembly.position_normalized();
    }
}
impl SimulationElement for AileronAssembly {
    fn write(&self, writer: &mut SimulatorWriter) {
        writer.write(&self.position_id, self.position.get::<ratio>());
    }
}

struct ElevatorAssembly {
    hydraulic_assembly: HydraulicLinearActuatorAssembly<2>,

    position_id: VariableIdentifier,

    position: Ratio,

    aerodynamic_model: AerodynamicModel,
}
impl ElevatorAssembly {
    fn new(
        context: &mut InitContext,
        id: ActuatorSide,
        hydraulic_assembly: HydraulicLinearActuatorAssembly<2>,
        aerodynamic_model: AerodynamicModel,
    ) -> Self {
        Self {
            hydraulic_assembly,
            position_id: match id {
                ActuatorSide::Left => context.get_identifier("HYD_ELEV_LEFT_DEFLECTION".to_owned()),
                ActuatorSide::Right => {
                    context.get_identifier("HYD_ELEV_RIGHT_DEFLECTION".to_owned())
                }
            },
            position: Ratio::new::<ratio>(0.),
            aerodynamic_model,
        }
    }

    fn actuator(&mut self, circuit_position: usize) -> &mut impl Actuator {
        self.hydraulic_assembly.actuator(circuit_position)
    }

    fn update(
        &mut self,
        context: &UpdateContext,
        elevator_controllers: &[impl HydraulicAssemblyController
              + HydraulicLocking
              + ElectroHydrostaticPowered],
        current_pressure_outward: &impl SectionPressure,
        current_pressure_inward: &impl SectionPressure,
        ths: &impl TrimmableHorizontalStabilizer,
    ) {
        self.hydraulic_assembly.set_trim_offset(ths.trim_angle());

        self.aerodynamic_model
            .update_body(context, self.hydraulic_assembly.body());
        self.hydraulic_assembly.update(
            context,
            elevator_controllers,
            [
                current_pressure_outward.pressure_downstream_leak_valve(),
                current_pressure_inward.pressure_downstream_leak_valve(),
            ],
        );

        self.position = self.hydraulic_assembly.position_normalized();
    }
}
impl SimulationElement for ElevatorAssembly {
    fn write(&self, writer: &mut SimulatorWriter) {
        writer.write(&self.position_id, self.position.get::<ratio>());
    }
}

struct RudderAssembly {
    hydraulic_assembly: HydraulicLinearActuatorAssembly<3>,
    name_id: VariableIdentifier,

    position: Ratio,

    aerodynamic_model: AerodynamicModel,
}
impl RudderAssembly {
    fn new(
        context: &mut InitContext,
        hydraulic_assembly: HydraulicLinearActuatorAssembly<3>,
        aerodynamic_model: AerodynamicModel,
    ) -> Self {
        Self {
            hydraulic_assembly,

            name_id: context.get_identifier("HYD_RUD_DEFLECTION".to_owned()),

            position: Ratio::new::<ratio>(0.5),

            aerodynamic_model,
        }
    }

    fn actuator(&mut self, circuit_position: RudderActuatorPosition) -> &mut impl Actuator {
        self.hydraulic_assembly.actuator(circuit_position as usize)
    }

    fn update(
        &mut self,
        context: &UpdateContext,
        rudder_controllers: &[impl HydraulicAssemblyController
              + HydraulicLocking
              + ElectroHydrostaticPowered],
        current_pressure_green: &impl SectionPressure,
        current_pressure_blue: &impl SectionPressure,
        current_pressure_yellow: &impl SectionPressure,
    ) {
        self.aerodynamic_model
            .update_body(context, self.hydraulic_assembly.body());

        self.hydraulic_assembly.update(
            context,
            rudder_controllers,
            [
                current_pressure_green.pressure_downstream_leak_valve(),
                current_pressure_blue.pressure_downstream_leak_valve(),
                current_pressure_yellow.pressure_downstream_leak_valve(),
            ],
        );

        self.position = self.hydraulic_assembly.position_normalized();
    }
}
impl SimulationElement for RudderAssembly {
    fn write(&self, writer: &mut SimulatorWriter) {
        writer.write(&self.name_id, self.position.get::<ratio>());
    }
}

struct SpoilerElement {
    hydraulic_assembly: HydraulicLinearActuatorAssembly<1>,

    position_id: VariableIdentifier,

    position: Ratio,

    aerodynamic_model: AerodynamicModel,
}
impl SpoilerElement {
    fn new(
        context: &mut InitContext,
        id: ActuatorSide,
        id_num: usize,
        hydraulic_assembly: HydraulicLinearActuatorAssembly<1>,
        aerodynamic_model: AerodynamicModel,
    ) -> Self {
        Self {
            hydraulic_assembly,
            position_id: match id {
                ActuatorSide::Left => {
                    context.get_identifier(format!("HYD_SPOILER_{}_LEFT_DEFLECTION", id_num))
                }
                ActuatorSide::Right => {
                    context.get_identifier(format!("HYD_SPOILER_{}_RIGHT_DEFLECTION", id_num))
                }
            },
            position: Ratio::new::<ratio>(0.),
            aerodynamic_model,
        }
    }

    fn actuator(&mut self) -> &mut impl Actuator {
        self.hydraulic_assembly.actuator(0)
    }

    fn update(
        &mut self,
        context: &UpdateContext,
        spoiler_controller: &(impl HydraulicAssemblyController
              + HydraulicLocking
              + ElectroHydrostaticPowered),
        current_pressure: Pressure,
    ) {
        self.aerodynamic_model
            .update_body(context, self.hydraulic_assembly.body());
        self.hydraulic_assembly.update(
            context,
            std::slice::from_ref(spoiler_controller),
            [current_pressure],
        );

        self.position = self.hydraulic_assembly.position_normalized();
    }
}
impl SimulationElement for SpoilerElement {
    fn write(&self, writer: &mut SimulatorWriter) {
        writer.write(&self.position_id, self.position.get::<ratio>());
    }
}

struct SpoilerGroup {
    spoilers: [SpoilerElement; 5],
    hydraulic_controllers: [SpoilerController; 5],
}
impl SpoilerGroup {
    fn new(context: &mut InitContext, spoiler_side: &str, spoilers: [SpoilerElement; 5]) -> Self {
        Self {
            spoilers,
            hydraulic_controllers: [
                SpoilerController::new(context, spoiler_side, 1),
                SpoilerController::new(context, spoiler_side, 2),
                SpoilerController::new(context, spoiler_side, 3),
                SpoilerController::new(context, spoiler_side, 4),
                SpoilerController::new(context, spoiler_side, 5),
            ],
        }
    }

    fn update(
        &mut self,
        context: &UpdateContext,
        green_section: &impl SectionPressure,
        blue_section: &impl SectionPressure,
        yellow_section: &impl SectionPressure,
    ) {
        self.spoilers[0].update(
            context,
            &self.hydraulic_controllers[0],
            green_section.pressure_downstream_leak_valve(),
        );
        self.spoilers[1].update(
            context,
            &self.hydraulic_controllers[1],
            yellow_section.pressure_downstream_leak_valve(),
        );
        self.spoilers[2].update(
            context,
            &self.hydraulic_controllers[2],
            blue_section.pressure_downstream_leak_valve(),
        );
        self.spoilers[3].update(
            context,
            &self.hydraulic_controllers[3],
            yellow_section.pressure_downstream_leak_valve(),
        );
        self.spoilers[4].update(
            context,
            &self.hydraulic_controllers[4],
            green_section.pressure_downstream_leak_valve(),
        );
    }

    fn actuator(&mut self, spoiler_id: usize) -> &mut impl Actuator {
        self.spoilers[spoiler_id].actuator()
    }
}
impl SimulationElement for SpoilerGroup {
    fn accept<T: SimulationElementVisitor>(&mut self, visitor: &mut T) {
        for controller in &mut self.hydraulic_controllers {
            controller.accept(visitor);
        }

        for spoiler in &mut self.spoilers {
            spoiler.accept(visitor);
        }

        visitor.visit(self);
    }
}

struct SpoilerController {
    position_demand_id: VariableIdentifier,
    requested_position: Ratio,
}
impl SpoilerController {
    fn new(context: &mut InitContext, spoiler_side: &str, spoiler_id_number: usize) -> Self {
        Self {
            position_demand_id: context.get_identifier(format!(
                "{}_SPOILER_{}_COMMANDED_POSITION",
                spoiler_side, spoiler_id_number
            )),

            requested_position: Ratio::new::<ratio>(0.),
        }
    }

    fn spoiler_actuator_position_from_surface_angle(surface_angle: Angle) -> Ratio {
        Ratio::new::<ratio>((surface_angle.get::<degree>() / 50.).min(1.).max(0.))
    }
}
impl HydraulicAssemblyController for SpoilerController {
    fn requested_mode(&self) -> LinearActuatorMode {
        LinearActuatorMode::PositionControl
    }

    fn requested_position(&self) -> Ratio {
        self.requested_position
    }

    fn should_lock(&self) -> bool {
        false
    }

    fn requested_lock_position(&self) -> Ratio {
        Ratio::default()
    }
}
impl SimulationElement for SpoilerController {
    fn read(&mut self, reader: &mut SimulatorReader) {
        self.requested_position =
            Self::spoiler_actuator_position_from_surface_angle(Angle::new::<degree>(
                reader.read(&self.position_demand_id),
            ));
    }
}
impl HydraulicLocking for SpoilerController {}
impl ElectroHydrostaticPowered for SpoilerController {}

struct A320GravityExtension {
    gear_gravity_extension_handle_position_id: VariableIdentifier,

    handle_angle: Angle,
}
impl A320GravityExtension {
    fn new(context: &mut InitContext) -> Self {
        Self {
            gear_gravity_extension_handle_position_id: context
                .get_identifier("GRAVITYGEAR_ROTATE_PCT".to_owned()),

            handle_angle: Angle::default(),
        }
    }
}
impl GearGravityExtension for A320GravityExtension {
    fn extension_handle_number_of_turns(&self) -> u8 {
        (self.handle_angle.get::<degree>() / 360.).floor() as u8
    }
}
impl SimulationElement for A320GravityExtension {
    fn read(&mut self, reader: &mut SimulatorReader) {
        let handle_percent: f64 = reader.read(&self.gear_gravity_extension_handle_position_id);

        self.handle_angle = Angle::new::<degree>(handle_percent * 3.6)
            .max(Angle::new::<degree>(0.))
            .min(Angle::new::<degree>(360. * 3.));
    }
}

struct A320TrimInputController {
    motor1_active_id: VariableIdentifier,
    motor2_active_id: VariableIdentifier,
    motor3_active_id: VariableIdentifier,

    motor1_position_id: VariableIdentifier,
    motor2_position_id: VariableIdentifier,
    motor3_position_id: VariableIdentifier,

    manual_control_active_id: VariableIdentifier,
    manual_control_speed_id: VariableIdentifier,

    motor_active: [bool; 3],
    motor_position: [Angle; 3],

    manual_control: bool,
    manual_control_speed: AngularVelocity,
}
impl A320TrimInputController {
    fn new(context: &mut InitContext) -> Self {
        Self {
            motor1_active_id: context.get_identifier("THS_1_ACTIVE_MODE_COMMANDED".to_owned()),
            motor2_active_id: context.get_identifier("THS_2_ACTIVE_MODE_COMMANDED".to_owned()),
            motor3_active_id: context.get_identifier("THS_3_ACTIVE_MODE_COMMANDED".to_owned()),

            motor1_position_id: context.get_identifier("THS_1_COMMANDED_POSITION".to_owned()),
            motor2_position_id: context.get_identifier("THS_2_COMMANDED_POSITION".to_owned()),
            motor3_position_id: context.get_identifier("THS_3_COMMANDED_POSITION".to_owned()),

            manual_control_active_id: context
                .get_identifier("THS_MANUAL_CONTROL_ACTIVE".to_owned()),
            manual_control_speed_id: context.get_identifier("THS_MANUAL_CONTROL_SPEED".to_owned()),

            motor_active: [false; 3],
            motor_position: [Angle::default(); 3],

            manual_control: false,
            manual_control_speed: AngularVelocity::default(),
        }
    }
}
impl PitchTrimActuatorController for A320TrimInputController {
    fn commanded_position(&self) -> Angle {
        for (idx, motor_active) in self.motor_active.iter().enumerate() {
            if *motor_active {
                return self.motor_position[idx];
            }
        }

        Angle::default()
    }

    fn energised_motor(&self) -> [bool; 3] {
        self.motor_active
    }
}
impl ManualPitchTrimController for A320TrimInputController {
    fn is_manually_moved(&self) -> bool {
        self.manual_control || self.manual_control_speed.get::<radian_per_second>() != 0.
    }

    fn moving_speed(&self) -> AngularVelocity {
        self.manual_control_speed
    }
}
impl SimulationElement for A320TrimInputController {
    fn read(&mut self, reader: &mut SimulatorReader) {
        self.motor_active[0] = reader.read(&self.motor1_active_id);
        self.motor_active[1] = reader.read(&self.motor2_active_id);
        self.motor_active[2] = reader.read(&self.motor3_active_id);

        self.motor_position[0] = reader.read(&self.motor1_position_id);
        self.motor_position[1] = reader.read(&self.motor2_position_id);
        self.motor_position[2] = reader.read(&self.motor3_position_id);

        self.manual_control = reader.read(&self.manual_control_active_id);
        self.manual_control_speed = reader.read(&self.manual_control_speed_id);
    }
}

#[cfg(test)]
mod tests {
    use super::*;

    mod a320_hydraulics {
        use super::*;
        use systems::{
            electrical::{
                test::TestElectricitySource, ElectricalBus, Electricity, ElectricitySource,
                ExternalPowerSource,
            },
            engine::{leap_engine::LeapEngine, EngineFireOverheadPanel},
            failures::FailureType,
            hydraulic::electrical_generator::TestGenerator,
            landing_gear::{GearSystemState, LandingGear, LandingGearControlInterfaceUnitSet},
            shared::{
<<<<<<< HEAD
                arinc429::{Arinc429Word, SignStatus},
                EmergencyElectricalState, HydraulicGeneratorControlUnit, LgciuId, PotentialOrigin,
=======
                EmergencyElectricalState, EmergencyGeneratorControlUnit, LgciuId, PotentialOrigin,
>>>>>>> 6ec139c4
            },
            simulation::{
                test::{ReadByName, SimulationTestBed, TestBed, WriteByName},
                Aircraft, InitContext,
            },
        };

        use uom::si::{
            angle::degree,
            electric_potential::volt,
            length::foot,
            ratio::{percent, ratio},
            volume::liter,
        };

        struct A320TestEmergencyElectricalOverheadPanel {
            rat_and_emer_gen_man_on: MomentaryPushButton,
        }

        impl A320TestEmergencyElectricalOverheadPanel {
            pub fn new(context: &mut InitContext) -> Self {
                A320TestEmergencyElectricalOverheadPanel {
                    rat_and_emer_gen_man_on: MomentaryPushButton::new(
                        context,
                        "EMER_ELEC_RAT_AND_EMER_GEN",
                    ),
                }
            }
        }
        impl SimulationElement for A320TestEmergencyElectricalOverheadPanel {
            fn accept<T: SimulationElementVisitor>(&mut self, visitor: &mut T) {
                self.rat_and_emer_gen_man_on.accept(visitor);

                visitor.visit(self);
            }
        }
        impl EmergencyElectricalRatPushButton for A320TestEmergencyElectricalOverheadPanel {
            fn is_pressed(&self) -> bool {
                self.rat_and_emer_gen_man_on.is_pressed()
            }
        }

        #[derive(Default)]
        struct A320TestAdirus {
            airspeed: Velocity,
            aoa: Angle,
        }
        impl A320TestAdirus {
            fn update(&mut self, context: &UpdateContext) {
                self.airspeed = context.true_airspeed();
                self.aoa = context.alpha();
            }
        }
        impl AdirsDiscreteOutputs for A320TestAdirus {
            fn low_speed_warning_1_104kts(&self, _: usize) -> bool {
                self.airspeed.get::<knot>() > 104.
            }

            fn low_speed_warning_2_54kts(&self, _: usize) -> bool {
                self.airspeed.get::<knot>() > 54.
            }

            fn low_speed_warning_3_159kts(&self, _: usize) -> bool {
                self.airspeed.get::<knot>() > 159.
            }

            fn low_speed_warning_4_260kts(&self, _: usize) -> bool {
                self.airspeed.get::<knot>() > 260.
            }
        }
        impl AirDataSource for A320TestAdirus {
            fn computed_airspeed(&self, _: usize) -> Arinc429Word<Velocity> {
                Arinc429Word::new(self.airspeed, SignStatus::NormalOperation)
            }

            fn alpha(&self, _: usize) -> Arinc429Word<Angle> {
                Arinc429Word::new(self.aoa, SignStatus::NormalOperation)
            }
        }

        struct A320TestPneumatics {
            pressure: Pressure,
        }
        impl A320TestPneumatics {
            pub fn new() -> Self {
                Self {
                    pressure: Pressure::new::<psi>(50.),
                }
            }

            fn set_nominal_air_pressure(&mut self) {
                self.pressure = Pressure::new::<psi>(50.);
            }

            fn set_low_air_pressure(&mut self) {
                self.pressure = Pressure::new::<psi>(1.);
            }
        }
        impl ReservoirAirPressure for A320TestPneumatics {
            fn green_reservoir_pressure(&self) -> Pressure {
                self.pressure
            }

            fn blue_reservoir_pressure(&self) -> Pressure {
                self.pressure
            }

            fn yellow_reservoir_pressure(&self) -> Pressure {
                self.pressure
            }
        }

        struct A320TestElectrical {
            airspeed: Velocity,
            all_ac_lost: bool,
            emergency_generator: TestGenerator,
        }
        impl A320TestElectrical {
            pub fn new() -> Self {
                A320TestElectrical {
                    airspeed: Velocity::new::<knot>(100.),
                    all_ac_lost: false,
                    emergency_generator: TestGenerator::default(),
                }
            }

            fn update(
                &mut self,
                gcu: &impl EmergencyGeneratorControlUnit,
                context: &UpdateContext,
            ) {
                self.airspeed = context.indicated_airspeed();
                self.emergency_generator.update(gcu);
            }
        }
        impl EmergencyElectricalState for A320TestElectrical {
            fn is_in_emergency_elec(&self) -> bool {
                self.all_ac_lost && self.airspeed >= Velocity::new::<knot>(100.)
            }
        }
        impl EmergencyGeneratorPower for A320TestElectrical {
            fn generated_power(&self) -> Power {
                self.emergency_generator.generated_power()
            }
        }
        impl SimulationElement for A320TestElectrical {
            fn receive_power(&mut self, buses: &impl ElectricalBuses) {
                self.all_ac_lost = !buses.is_powered(ElectricalBusType::AlternatingCurrent(1))
                    && !buses.is_powered(ElectricalBusType::AlternatingCurrent(2));
            }
        }
        struct A320HydraulicsTestAircraft {
            pneumatics: A320TestPneumatics,
            engine_1: LeapEngine,
            engine_2: LeapEngine,
            hydraulics: A320Hydraulic,
            overhead: A320HydraulicOverheadPanel,
            autobrake_panel: AutobrakePanel,
            emergency_electrical_overhead: A320TestEmergencyElectricalOverheadPanel,
            engine_fire_overhead: EngineFireOverheadPanel<2>,
            landing_gear: LandingGear,
            lgcius: LandingGearControlInterfaceUnitSet,
            adirus: A320TestAdirus,
            electrical: A320TestElectrical,
            ext_pwr: ExternalPowerSource,

            powered_source_ac: TestElectricitySource,
            ac_ground_service_bus: ElectricalBus,
            dc_ground_service_bus: ElectricalBus,
            ac_1_bus: ElectricalBus,
            ac_2_bus: ElectricalBus,
            dc_1_bus: ElectricalBus,
            dc_2_bus: ElectricalBus,
            dc_ess_bus: ElectricalBus,
            dc_hot_1_bus: ElectricalBus,
            dc_hot_2_bus: ElectricalBus,

            // Electric buses states to be able to kill them dynamically
            is_ac_ground_service_powered: bool,
            is_dc_ground_service_powered: bool,
            is_ac_1_powered: bool,
            is_ac_2_powered: bool,
            is_dc_1_powered: bool,
            is_dc_2_powered: bool,
            is_dc_ess_powered: bool,
            is_dc_hot_1_powered: bool,
            is_dc_hot_2_powered: bool,
        }
        impl A320HydraulicsTestAircraft {
            fn new(context: &mut InitContext) -> Self {
                Self {
                    pneumatics: A320TestPneumatics::new(),
                    engine_1: LeapEngine::new(context, 1),
                    engine_2: LeapEngine::new(context, 2),
                    hydraulics: A320Hydraulic::new(context),
                    overhead: A320HydraulicOverheadPanel::new(context),
                    autobrake_panel: AutobrakePanel::new(context),
                    emergency_electrical_overhead: A320TestEmergencyElectricalOverheadPanel::new(
                        context,
                    ),
                    engine_fire_overhead: EngineFireOverheadPanel::new(context),
                    landing_gear: LandingGear::new(context),
                    lgcius: LandingGearControlInterfaceUnitSet::new(
                        context,
                        ElectricalBusType::DirectCurrentEssential,
                        ElectricalBusType::DirectCurrentGndFltService,
                    ),
                    adirus: A320TestAdirus::default(),
                    electrical: A320TestElectrical::new(),
                    ext_pwr: ExternalPowerSource::new(context),
                    powered_source_ac: TestElectricitySource::powered(
                        context,
                        PotentialOrigin::EngineGenerator(1),
                    ),
                    ac_ground_service_bus: ElectricalBus::new(
                        context,
                        ElectricalBusType::AlternatingCurrentGndFltService,
                    ),
                    dc_ground_service_bus: ElectricalBus::new(
                        context,
                        ElectricalBusType::DirectCurrentGndFltService,
                    ),
                    ac_1_bus: ElectricalBus::new(context, ElectricalBusType::AlternatingCurrent(1)),
                    ac_2_bus: ElectricalBus::new(context, ElectricalBusType::AlternatingCurrent(2)),
                    dc_1_bus: ElectricalBus::new(context, ElectricalBusType::DirectCurrent(1)),
                    dc_2_bus: ElectricalBus::new(context, ElectricalBusType::DirectCurrent(2)),
                    dc_ess_bus: ElectricalBus::new(
                        context,
                        ElectricalBusType::DirectCurrentEssential,
                    ),
                    dc_hot_1_bus: ElectricalBus::new(
                        context,
                        ElectricalBusType::DirectCurrentHot(1),
                    ),
                    dc_hot_2_bus: ElectricalBus::new(
                        context,
                        ElectricalBusType::DirectCurrentHot(2),
                    ),
                    is_ac_ground_service_powered: true,
                    is_dc_ground_service_powered: true,
                    is_ac_1_powered: true,
                    is_ac_2_powered: true,
                    is_dc_1_powered: true,
                    is_dc_2_powered: true,
                    is_dc_ess_powered: true,
                    is_dc_hot_1_powered: true,
                    is_dc_hot_2_powered: true,
                }
            }

            fn is_rat_commanded_to_deploy(&self) -> bool {
                self.hydraulics.ram_air_turbine_controller.should_deploy()
            }

            fn is_emergency_gen_at_nominal_speed(&self) -> bool {
                self.hydraulics.gcu.is_at_nominal_speed()
            }

            fn is_green_edp_commanded_on(&self) -> bool {
                self.hydraulics
                    .engine_driven_pump_1_controller
                    .should_pressurise()
            }

            fn is_yellow_edp_commanded_on(&self) -> bool {
                self.hydraulics
                    .engine_driven_pump_2_controller
                    .should_pressurise()
            }

            fn get_yellow_brake_accumulator_fluid_volume(&self) -> Volume {
                self.hydraulics
                    .braking_circuit_altn
                    .accumulator_fluid_volume()
            }

            fn is_nws_pin_inserted(&self) -> bool {
                self.hydraulics.nose_wheel_steering_pin_is_inserted()
            }

            fn is_cargo_powering_yellow_epump(&self) -> bool {
                self.hydraulics
                    .should_pressurise_yellow_pump_for_cargo_door_operation()
            }

            fn is_yellow_epump_controller_pressurising(&self) -> bool {
                self.hydraulics
                    .yellow_electric_pump_controller
                    .should_pressurise()
            }

            fn is_blue_epump_controller_pressurising(&self) -> bool {
                self.hydraulics
                    .blue_electric_pump_controller
                    .should_pressurise()
            }

            fn is_edp1_green_pump_controller_pressurising(&self) -> bool {
                self.hydraulics
                    .engine_driven_pump_1_controller
                    .should_pressurise()
            }

            fn is_edp2_yellow_pump_controller_pressurising(&self) -> bool {
                self.hydraulics
                    .engine_driven_pump_2_controller
                    .should_pressurise()
            }

            fn is_ptu_controller_activating_ptu(&self) -> bool {
                self.hydraulics
                    .power_transfer_unit_controller
                    .should_enable()
            }

            fn is_ptu_enabled(&self) -> bool {
                self.hydraulics.power_transfer_unit.is_enabled()
            }

            fn is_blue_pressure_switch_pressurised(&self) -> bool {
                self.hydraulics.is_blue_pressure_switch_pressurised()
            }

            fn is_green_pressure_switch_pressurised(&self) -> bool {
                self.hydraulics.is_green_pressure_switch_pressurised()
            }

            fn is_yellow_pressure_switch_pressurised(&self) -> bool {
                self.hydraulics.is_yellow_pressure_switch_pressurised()
            }

            fn is_yellow_leak_meas_valve_commanded_open(&self) -> bool {
                self.hydraulics
                    .yellow_circuit_controller
                    .should_open_leak_measurement_valve()
            }

            fn is_blue_leak_meas_valve_commanded_open(&self) -> bool {
                self.hydraulics
                    .blue_circuit_controller
                    .should_open_leak_measurement_valve()
            }

            fn is_green_leak_meas_valve_commanded_open(&self) -> bool {
                self.hydraulics
                    .green_circuit_controller
                    .should_open_leak_measurement_valve()
            }

            fn nose_steering_position(&self) -> Angle {
                self.hydraulics.nose_steering.position_feedback()
            }

            fn is_cargo_fwd_door_locked_up(&self) -> bool {
                self.hydraulics.forward_cargo_door_controller.control_state
                    == DoorControlState::UpLocked
            }

            fn set_ac_bus_1_is_powered(&mut self, bus_is_alive: bool) {
                self.is_ac_1_powered = bus_is_alive;
            }

            fn set_ac_bus_2_is_powered(&mut self, bus_is_alive: bool) {
                self.is_ac_2_powered = bus_is_alive;
            }

            fn set_dc_ground_service_is_powered(&mut self, bus_is_alive: bool) {
                self.is_dc_ground_service_powered = bus_is_alive;
            }

            fn set_ac_ground_service_is_powered(&mut self, bus_is_alive: bool) {
                self.is_ac_ground_service_powered = bus_is_alive;
            }

            fn set_dc_bus_2_is_powered(&mut self, bus_is_alive: bool) {
                self.is_dc_2_powered = bus_is_alive;
            }

            fn set_dc_ess_is_powered(&mut self, bus_is_alive: bool) {
                self.is_dc_ess_powered = bus_is_alive;
            }

            fn use_worst_case_ptu(&mut self) {
                self.hydraulics.power_transfer_unit.update_characteristics(
                    &A320PowerTransferUnitCharacteristics::new_worst_part_acceptable(),
                );
            }
        }

        impl Aircraft for A320HydraulicsTestAircraft {
            fn update_before_power_distribution(
                &mut self,
                _: &UpdateContext,
                electricity: &mut Electricity,
            ) {
                self.powered_source_ac
                    .power_with_potential(ElectricPotential::new::<volt>(115.));
                electricity.supplied_by(&self.powered_source_ac);

                if self.is_ac_1_powered {
                    electricity.flow(&self.powered_source_ac, &self.ac_1_bus);
                }

                if self.is_ac_2_powered {
                    electricity.flow(&self.powered_source_ac, &self.ac_2_bus);
                }

                if self.is_ac_ground_service_powered {
                    electricity.flow(&self.powered_source_ac, &self.ac_ground_service_bus);
                }

                if self.is_dc_ground_service_powered {
                    electricity.flow(&self.powered_source_ac, &self.dc_ground_service_bus);
                }

                if self.is_dc_1_powered {
                    electricity.flow(&self.powered_source_ac, &self.dc_1_bus);
                }

                if self.is_dc_2_powered {
                    electricity.flow(&self.powered_source_ac, &self.dc_2_bus);
                }

                if self.is_dc_ess_powered {
                    electricity.flow(&self.powered_source_ac, &self.dc_ess_bus);
                }

                if self.is_dc_hot_1_powered {
                    electricity.flow(&self.powered_source_ac, &self.dc_hot_1_bus);
                }

                if self.is_dc_hot_2_powered {
                    electricity.flow(&self.powered_source_ac, &self.dc_hot_2_bus);
                }
            }

            fn update_after_power_distribution(&mut self, context: &UpdateContext) {
                self.electrical.update(&self.hydraulics.gcu, context);

                self.adirus.update(context);

                self.lgcius.update(
                    context,
                    &self.landing_gear,
                    &self.hydraulics.gear_system,
                    self.ext_pwr.output_potential().is_powered(),
                );

                self.hydraulics.update(
                    context,
                    &self.engine_1,
                    &self.engine_2,
                    &self.overhead,
                    &self.autobrake_panel,
                    &self.engine_fire_overhead,
                    &self.lgcius,
                    &self.emergency_electrical_overhead,
                    &self.electrical,
                    &self.pneumatics,
                    &self.adirus,
                );

                self.overhead.update(&self.hydraulics);
            }
        }
        impl SimulationElement for A320HydraulicsTestAircraft {
            fn accept<T: SimulationElementVisitor>(&mut self, visitor: &mut T) {
                self.engine_1.accept(visitor);
                self.engine_2.accept(visitor);
                self.landing_gear.accept(visitor);
                self.lgcius.accept(visitor);
                self.hydraulics.accept(visitor);
                self.autobrake_panel.accept(visitor);
                self.overhead.accept(visitor);
                self.engine_fire_overhead.accept(visitor);
                self.emergency_electrical_overhead.accept(visitor);
                self.electrical.accept(visitor);
                self.ext_pwr.accept(visitor);

                visitor.visit(self);
            }
        }

        struct A320HydraulicsTestBed {
            test_bed: SimulationTestBed<A320HydraulicsTestAircraft>,
        }
        impl A320HydraulicsTestBed {
            fn new_with_start_state(start_state: StartState) -> Self {
                Self {
                    test_bed: SimulationTestBed::new_with_start_state(
                        start_state,
                        A320HydraulicsTestAircraft::new,
                    ),
                }
            }

            fn run_one_tick(mut self) -> Self {
                self.run_with_delta(A320Hydraulic::HYDRAULIC_SIM_TIME_STEP);
                self
            }

            fn run_waiting_for(mut self, delta: Duration) -> Self {
                self.test_bed.run_multiple_frames(delta);
                self
            }

            fn is_green_edp_commanded_on(&self) -> bool {
                self.query(|a| a.is_green_edp_commanded_on())
            }

            fn is_yellow_edp_commanded_on(&self) -> bool {
                self.query(|a| a.is_yellow_edp_commanded_on())
            }

            fn is_ptu_enabled(&self) -> bool {
                self.query(|a| a.is_ptu_enabled())
            }

            fn is_blue_pressure_switch_pressurised(&self) -> bool {
                self.query(|a| a.is_blue_pressure_switch_pressurised())
            }

            fn is_green_pressure_switch_pressurised(&self) -> bool {
                self.query(|a| a.is_green_pressure_switch_pressurised())
            }

            fn is_yellow_pressure_switch_pressurised(&self) -> bool {
                self.query(|a| a.is_yellow_pressure_switch_pressurised())
            }

            fn is_flaps_moving(&mut self) -> bool {
                self.read_by_name("IS_FLAPS_MOVING")
            }

            fn is_slats_moving(&mut self) -> bool {
                self.read_by_name("IS_SLATS_MOVING")
            }

            fn nose_steering_position(&self) -> Angle {
                self.query(|a| a.nose_steering_position())
            }

            fn is_cargo_fwd_door_locked_down(&mut self) -> bool {
                self.read_by_name("FWD_DOOR_CARGO_LOCKED")
            }

            fn is_cargo_fwd_door_locked_up(&self) -> bool {
                self.query(|a| a.is_cargo_fwd_door_locked_up())
            }

            fn cargo_fwd_door_position(&mut self) -> f64 {
                self.read_by_name("FWD_DOOR_CARGO_POSITION")
            }

            fn cargo_aft_door_position(&mut self) -> f64 {
                self.read_by_name("AFT_DOOR_CARGO_POSITION")
            }

            fn green_pressure(&mut self) -> Pressure {
                self.read_by_name("HYD_GREEN_SYSTEM_1_SECTION_PRESSURE")
            }

            fn blue_pressure(&mut self) -> Pressure {
                self.read_by_name("HYD_BLUE_SYSTEM_1_SECTION_PRESSURE")
            }

            fn yellow_pressure(&mut self) -> Pressure {
                self.read_by_name("HYD_YELLOW_SYSTEM_1_SECTION_PRESSURE")
            }

            fn get_yellow_reservoir_volume(&mut self) -> Volume {
                self.read_by_name("HYD_YELLOW_RESERVOIR_LEVEL")
            }

            fn is_green_edp_press_low(&mut self) -> bool {
                self.read_by_name("HYD_GREEN_EDPUMP_LOW_PRESS")
            }

            fn green_edp_has_fault(&mut self) -> bool {
                self.read_by_name("OVHD_HYD_ENG_1_PUMP_PB_HAS_FAULT")
            }

            fn yellow_edp_has_fault(&mut self) -> bool {
                self.read_by_name("OVHD_HYD_ENG_2_PUMP_PB_HAS_FAULT")
            }

            fn is_yellow_edp_press_low(&mut self) -> bool {
                self.read_by_name("HYD_YELLOW_EDPUMP_LOW_PRESS")
            }

            fn is_yellow_epump_press_low(&mut self) -> bool {
                self.read_by_name("HYD_YELLOW_EPUMP_LOW_PRESS")
            }

            fn is_blue_epump_press_low(&mut self) -> bool {
                self.read_by_name("HYD_BLUE_EPUMP_LOW_PRESS")
            }

            fn blue_epump_has_fault(&mut self) -> bool {
                self.read_by_name("OVHD_HYD_EPUMPB_PB_HAS_FAULT")
            }

            fn yellow_epump_has_fault(&mut self) -> bool {
                self.read_by_name("OVHD_HYD_EPUMPY_PB_HAS_FAULT")
            }

            fn yellow_reservoir_has_overheat_fault(&mut self) -> bool {
                self.read_by_name("HYD_YELLOW_RESERVOIR_OVHT")
            }

            fn green_reservoir_has_overheat_fault(&mut self) -> bool {
                self.read_by_name("HYD_GREEN_RESERVOIR_OVHT")
            }

            fn ptu_has_fault(&mut self) -> bool {
                self.read_by_name("OVHD_HYD_PTU_PB_HAS_FAULT")
            }

            fn blue_epump_override_is_on(&mut self) -> bool {
                self.read_by_name("OVHD_HYD_EPUMPY_OVRD_IS_ON")
            }

            fn get_brake_left_yellow_pressure(&mut self) -> Pressure {
                self.read_by_name("HYD_BRAKE_ALTN_LEFT_PRESS")
            }

            fn get_brake_right_yellow_pressure(&mut self) -> Pressure {
                self.read_by_name("HYD_BRAKE_ALTN_RIGHT_PRESS")
            }

            fn get_green_reservoir_volume(&mut self) -> Volume {
                self.read_by_name("HYD_GREEN_RESERVOIR_LEVEL")
            }

            fn get_blue_reservoir_volume(&mut self) -> Volume {
                self.read_by_name("HYD_BLUE_RESERVOIR_LEVEL")
            }

            fn autobrake_mode(&mut self) -> AutobrakeMode {
                ReadByName::<A320HydraulicsTestBed, f64>::read_by_name(
                    self,
                    "AUTOBRAKES_ARMED_MODE",
                )
                .into()
            }

            fn get_brake_left_green_pressure(&mut self) -> Pressure {
                self.read_by_name("HYD_BRAKE_NORM_LEFT_PRESS")
            }

            fn get_brake_right_green_pressure(&mut self) -> Pressure {
                self.read_by_name("HYD_BRAKE_NORM_RIGHT_PRESS")
            }

            fn get_brake_yellow_accumulator_pressure(&mut self) -> Pressure {
                self.read_by_name("HYD_BRAKE_ALTN_ACC_PRESS")
            }

            fn get_brake_yellow_accumulator_fluid_volume(&self) -> Volume {
                self.query(|a| a.get_yellow_brake_accumulator_fluid_volume())
            }

            fn get_rat_position(&mut self) -> f64 {
                self.read_by_name("RAT_STOW_POSITION")
            }

            fn get_rat_rpm(&mut self) -> f64 {
                self.read_by_name("A32NX_RAT_RPM")
            }

            fn get_left_aileron_position(&mut self) -> Ratio {
                Ratio::new::<ratio>(self.read_by_name("HYD_AIL_LEFT_DEFLECTION"))
            }

            fn get_right_aileron_position(&mut self) -> Ratio {
                Ratio::new::<ratio>(self.read_by_name("HYD_AIL_RIGHT_DEFLECTION"))
            }

            fn get_left_elevator_position(&mut self) -> Ratio {
                Ratio::new::<ratio>(self.read_by_name("HYD_ELEV_LEFT_DEFLECTION"))
            }

            fn get_mean_right_spoilers_position(&mut self) -> Ratio {
                (Ratio::new::<ratio>(self.read_by_name("HYD_SPOILER_1_RIGHT_DEFLECTION"))
                    + Ratio::new::<ratio>(self.read_by_name("HYD_SPOILER_2_RIGHT_DEFLECTION"))
                    + Ratio::new::<ratio>(self.read_by_name("HYD_SPOILER_3_RIGHT_DEFLECTION"))
                    + Ratio::new::<ratio>(self.read_by_name("HYD_SPOILER_4_RIGHT_DEFLECTION"))
                    + Ratio::new::<ratio>(self.read_by_name("HYD_SPOILER_5_RIGHT_DEFLECTION")))
                    / 5.
            }

            fn get_mean_left_spoilers_position(&mut self) -> Ratio {
                (Ratio::new::<ratio>(self.read_by_name("HYD_SPOILER_1_LEFT_DEFLECTION"))
                    + Ratio::new::<ratio>(self.read_by_name("HYD_SPOILER_2_LEFT_DEFLECTION"))
                    + Ratio::new::<ratio>(self.read_by_name("HYD_SPOILER_3_LEFT_DEFLECTION"))
                    + Ratio::new::<ratio>(self.read_by_name("HYD_SPOILER_4_LEFT_DEFLECTION"))
                    + Ratio::new::<ratio>(self.read_by_name("HYD_SPOILER_5_LEFT_DEFLECTION")))
                    / 5.
            }

            fn get_right_elevator_position(&mut self) -> Ratio {
                Ratio::new::<ratio>(self.read_by_name("HYD_ELEV_RIGHT_DEFLECTION"))
            }

            fn get_rudder_position(&mut self) -> Ratio {
                Ratio::new::<ratio>(self.read_by_name("HYD_RUD_DEFLECTION"))
            }

            fn get_nose_steering_ratio(&mut self) -> Ratio {
                Ratio::new::<ratio>(self.read_by_name("NOSE_WHEEL_POSITION_RATIO"))
            }

            fn rat_deploy_commanded(&self) -> bool {
                self.query(|a| a.is_rat_commanded_to_deploy())
            }

            fn is_emergency_gen_at_nominal_speed(&self) -> bool {
                self.query(|a| a.is_emergency_gen_at_nominal_speed())
            }

            fn is_fire_valve_eng1_closed(&mut self) -> bool {
                !ReadByName::<A320HydraulicsTestBed, bool>::read_by_name(
                    self,
                    "HYD_GREEN_PUMP_1_FIRE_VALVE_OPENED",
                ) && !self.query(|a| {
                    a.hydraulics.green_circuit.is_fire_shutoff_valve_open(
                        A320HydraulicCircuitFactory::YELLOW_GREEN_BLUE_PUMPS_INDEXES,
                    )
                })
            }

            fn is_fire_valve_eng2_closed(&mut self) -> bool {
                !ReadByName::<A320HydraulicsTestBed, bool>::read_by_name(
                    self,
                    "HYD_YELLOW_PUMP_1_FIRE_VALVE_OPENED",
                ) && !self.query(|a| {
                    a.hydraulics.green_circuit.is_fire_shutoff_valve_open(
                        A320HydraulicCircuitFactory::YELLOW_GREEN_BLUE_PUMPS_INDEXES,
                    )
                })
            }

            fn is_yellow_leak_meas_valve_commanded_open(&mut self) -> bool {
                self.query(|a| a.is_yellow_leak_meas_valve_commanded_open())
            }

            fn is_green_leak_meas_valve_commanded_open(&mut self) -> bool {
                self.query(|a| a.is_green_leak_meas_valve_commanded_open())
            }

            fn is_blue_leak_meas_valve_commanded_open(&mut self) -> bool {
                self.query(|a| a.is_blue_leak_meas_valve_commanded_open())
            }

            fn green_leak_meas_valve_closed(mut self) -> Self {
                self.write_by_name("OVHD_HYD_LEAK_MEASUREMENT_G_PB_IS_AUTO", false);
                self
            }

            fn blue_leak_meas_valve_closed(mut self) -> Self {
                self.write_by_name("OVHD_HYD_LEAK_MEASUREMENT_B_PB_IS_AUTO", false);
                self
            }

            fn yellow_leak_meas_valve_closed(mut self) -> Self {
                self.write_by_name("OVHD_HYD_LEAK_MEASUREMENT_Y_PB_IS_AUTO", false);
                self
            }

            fn engines_off(self) -> Self {
                self.stop_eng1().stop_eng2()
            }

            fn external_power(mut self, is_connected: bool) -> Self {
                self.write_by_name("EXTERNAL POWER AVAILABLE:1", is_connected);

                if is_connected {
                    self = self.on_the_ground();
                }
                self
            }

            fn with_worst_case_ptu(mut self) -> Self {
                self.command(|a| a.use_worst_case_ptu());
                self
            }

            fn on_the_ground(mut self) -> Self {
                self.set_indicated_altitude(Length::new::<foot>(0.));
                self.set_on_ground(true);
                self.set_indicated_airspeed(Velocity::new::<knot>(5.));
                self
            }

            fn on_the_ground_after_touchdown(mut self) -> Self {
                self.set_indicated_altitude(Length::new::<foot>(0.));
                self.set_on_ground(true);
                self.set_indicated_airspeed(Velocity::new::<knot>(100.));
                self
            }

            fn air_press_low(mut self) -> Self {
                self.command(|a| a.pneumatics.set_low_air_pressure());
                self
            }

            fn air_press_nominal(mut self) -> Self {
                self.command(|a| a.pneumatics.set_nominal_air_pressure());
                self
            }

            fn rotates_on_runway(mut self) -> Self {
                self.set_indicated_altitude(Length::new::<foot>(0.));
                self.set_on_ground(false);
                self.set_indicated_airspeed(Velocity::new::<knot>(135.));
                self.write_by_name(
                    LandingGear::GEAR_CENTER_COMPRESSION,
                    Ratio::new::<ratio>(0.5),
                );
                self.write_by_name(LandingGear::GEAR_LEFT_COMPRESSION, Ratio::new::<ratio>(0.8));
                self.write_by_name(
                    LandingGear::GEAR_RIGHT_COMPRESSION,
                    Ratio::new::<ratio>(0.8),
                );
                self
            }

            fn in_flight(mut self) -> Self {
                self.set_on_ground(false);
                self.set_indicated_altitude(Length::new::<foot>(2500.));
                self.set_indicated_airspeed(Velocity::new::<knot>(180.));
                self.start_eng1(Ratio::new::<percent>(80.))
                    .start_eng2(Ratio::new::<percent>(80.))
                    .set_gear_lever_up()
                    .set_park_brake(false)
                    .external_power(false)
            }

            fn sim_not_ready(mut self) -> Self {
                self.set_sim_is_ready(false);
                self
            }

            fn sim_ready(mut self) -> Self {
                self.set_sim_is_ready(true);
                self
            }

            fn set_tiller_demand(mut self, steering_ratio: Ratio) -> Self {
                self.write_by_name("TILLER_HANDLE_POSITION", steering_ratio.get::<ratio>());
                self
            }

            fn set_autopilot_steering_demand(mut self, steering_ratio: Ratio) -> Self {
                self.write_by_name("AUTOPILOT_NOSEWHEEL_DEMAND", steering_ratio.get::<ratio>());
                self
            }

            fn set_eng1_fire_button(mut self, is_active: bool) -> Self {
                self.write_by_name("FIRE_BUTTON_ENG1", is_active);
                self
            }

            fn set_eng2_fire_button(mut self, is_active: bool) -> Self {
                self.write_by_name("FIRE_BUTTON_ENG2", is_active);
                self
            }

            fn open_fwd_cargo_door(mut self) -> Self {
                self.write_by_name("FWD_DOOR_CARGO_OPEN_REQ", 1.);
                self
            }

            fn close_fwd_cargo_door(mut self) -> Self {
                self.write_by_name("FWD_DOOR_CARGO_OPEN_REQ", 0.);
                self
            }

            fn set_pushback_state(mut self, is_pushed_back: bool) -> Self {
                if is_pushed_back {
                    self.write_by_name("PUSHBACK STATE", 0.);
                } else {
                    self.write_by_name("PUSHBACK STATE", 3.);
                }
                self
            }

            fn set_pushback_angle(mut self, angle: Angle) -> Self {
                self.write_by_name("PUSHBACK ANGLE", angle.get::<radian>());
                self
            }

            fn is_nw_disc_memo_shown(&mut self) -> bool {
                self.read_by_name("HYD_NW_STRG_DISC_ECAM_MEMO")
            }

            fn is_ptu_running_high_pitch_sound(&mut self) -> bool {
                self.read_by_name("HYD_PTU_HIGH_PITCH_SOUND")
            }

            fn start_eng1(mut self, n2: Ratio) -> Self {
                self.write_by_name("GENERAL ENG STARTER ACTIVE:1", true);
                self.write_by_name("ENGINE_N2:1", n2);

                self
            }

            fn start_eng2(mut self, n2: Ratio) -> Self {
                self.write_by_name("GENERAL ENG STARTER ACTIVE:2", true);
                self.write_by_name("ENGINE_N2:2", n2);

                self
            }

            fn stop_eng1(mut self) -> Self {
                self.write_by_name("GENERAL ENG STARTER ACTIVE:1", false);
                self.write_by_name("ENGINE_N2:1", 0.);

                self
            }

            fn stopping_eng1(mut self) -> Self {
                self.write_by_name("GENERAL ENG STARTER ACTIVE:1", false);
                self.write_by_name("ENGINE_N2:1", 25.);

                self
            }

            fn stop_eng2(mut self) -> Self {
                self.write_by_name("GENERAL ENG STARTER ACTIVE:2", false);
                self.write_by_name("ENGINE_N2:2", 0.);

                self
            }

            fn stopping_eng2(mut self) -> Self {
                self.write_by_name("GENERAL ENG STARTER ACTIVE:2", false);
                self.write_by_name("ENGINE_N2:2", 25.);

                self
            }

            fn set_park_brake(mut self, is_set: bool) -> Self {
                self.write_by_name("PARK_BRAKE_LEVER_POS", is_set);
                self
            }

            fn set_gear_lever_up(mut self) -> Self {
                // One tick is needed so lever up can be evaluated
                self.write_by_name("GEAR_LEVER_POSITION_REQUEST", false);
                self = self.run_one_tick();

                self
            }

            fn set_gear_lever_down(mut self) -> Self {
                self.write_by_name("GEAR_LEVER_POSITION_REQUEST", true);

                self
            }

            fn set_anti_skid(mut self, is_set: bool) -> Self {
                self.write_by_name("ANTISKID BRAKES ACTIVE", is_set);
                self
            }

            fn set_yellow_e_pump(mut self, is_auto: bool) -> Self {
                self.write_by_name("OVHD_HYD_EPUMPY_PB_IS_AUTO", is_auto);
                self
            }

            fn set_blue_e_pump(mut self, is_auto: bool) -> Self {
                self.write_by_name("OVHD_HYD_EPUMPB_PB_IS_AUTO", is_auto);
                self
            }

            fn set_blue_e_pump_ovrd_pressed(mut self, is_pressed: bool) -> Self {
                self.write_by_name("OVHD_HYD_EPUMPY_OVRD_IS_PRESSED", is_pressed);
                self
            }

            fn set_green_ed_pump(mut self, is_auto: bool) -> Self {
                self.write_by_name("OVHD_HYD_ENG_1_PUMP_PB_IS_AUTO", is_auto);
                self
            }

            fn set_yellow_ed_pump(mut self, is_auto: bool) -> Self {
                self.write_by_name("OVHD_HYD_ENG_2_PUMP_PB_IS_AUTO", is_auto);
                self
            }

            fn set_ptu_state(mut self, is_auto: bool) -> Self {
                self.write_by_name("OVHD_HYD_PTU_PB_IS_AUTO", is_auto);
                self
            }

            fn set_flaps_handle_position(mut self, pos: u8) -> Self {
                self.write_by_name("FLAPS_HANDLE_INDEX", pos as f64);
                self
            }

            fn get_flaps_left_position_percent(&mut self) -> f64 {
                self.read_by_name("LEFT_FLAPS_POSITION_PERCENT")
            }

            fn get_flaps_right_position_percent(&mut self) -> f64 {
                self.read_by_name("RIGHT_FLAPS_POSITION_PERCENT")
            }

            fn get_slats_left_position_percent(&mut self) -> f64 {
                self.read_by_name("LEFT_SLATS_POSITION_PERCENT")
            }

            fn get_slats_right_position_percent(&mut self) -> f64 {
                self.read_by_name("RIGHT_SLATS_POSITION_PERCENT")
            }

            fn get_real_gear_position(&mut self, wheel_id: GearWheel) -> Ratio {
                match wheel_id {
                    GearWheel::NOSE => self.read_by_name("GEAR_CENTER_POSITION"),
                    GearWheel::LEFT => self.read_by_name("GEAR_LEFT_POSITION"),
                    GearWheel::RIGHT => self.read_by_name("GEAR_RIGHT_POSITION"),
                }
            }

            fn get_real_gear_door_position(&mut self, wheel_id: GearWheel) -> Ratio {
                match wheel_id {
                    GearWheel::NOSE => self.read_by_name("GEAR_DOOR_CENTER_POSITION"),
                    GearWheel::LEFT => self.read_by_name("GEAR_DOOR_LEFT_POSITION"),
                    GearWheel::RIGHT => self.read_by_name("GEAR_DOOR_RIGHT_POSITION"),
                }
            }

            fn is_all_gears_really_up(&mut self) -> bool {
                self.get_real_gear_position(GearWheel::NOSE) <= Ratio::new::<ratio>(0.01)
                    && self.get_real_gear_position(GearWheel::LEFT) <= Ratio::new::<ratio>(0.01)
                    && self.get_real_gear_position(GearWheel::RIGHT) <= Ratio::new::<ratio>(0.01)
            }

            fn is_all_gears_really_down(&mut self) -> bool {
                self.get_real_gear_position(GearWheel::NOSE) >= Ratio::new::<ratio>(0.99)
                    && self.get_real_gear_position(GearWheel::LEFT) >= Ratio::new::<ratio>(0.99)
                    && self.get_real_gear_position(GearWheel::RIGHT) >= Ratio::new::<ratio>(0.99)
            }

            fn is_all_doors_really_up(&mut self) -> bool {
                self.get_real_gear_door_position(GearWheel::NOSE) <= Ratio::new::<ratio>(0.01)
                    && self.get_real_gear_door_position(GearWheel::LEFT)
                        <= Ratio::new::<ratio>(0.01)
                    && self.get_real_gear_door_position(GearWheel::RIGHT)
                        <= Ratio::new::<ratio>(0.01)
            }

            fn is_all_doors_really_down(&mut self) -> bool {
                self.get_real_gear_door_position(GearWheel::NOSE) >= Ratio::new::<ratio>(0.9)
                    && self.get_real_gear_door_position(GearWheel::LEFT) >= Ratio::new::<ratio>(0.9)
                    && self.get_real_gear_door_position(GearWheel::RIGHT)
                        >= Ratio::new::<ratio>(0.9)
            }

            fn ac_bus_1_lost(mut self) -> Self {
                self.command(|a| a.set_ac_bus_1_is_powered(false));
                self
            }

            fn ac_bus_2_lost(mut self) -> Self {
                self.command(|a| a.set_ac_bus_2_is_powered(false));
                self
            }

            fn dc_ground_service_lost(mut self) -> Self {
                self.command(|a| a.set_dc_ground_service_is_powered(false));
                self
            }
            fn dc_ground_service_avail(mut self) -> Self {
                self.command(|a| a.set_dc_ground_service_is_powered(true));
                self
            }

            fn ac_ground_service_lost(mut self) -> Self {
                self.command(|a| a.set_ac_ground_service_is_powered(false));
                self
            }

            fn dc_bus_2_lost(mut self) -> Self {
                self.command(|a| a.set_dc_bus_2_is_powered(false));
                self
            }

            fn dc_ess_lost(mut self) -> Self {
                self.command(|a| a.set_dc_ess_is_powered(false));
                self
            }

            fn dc_ess_active(mut self) -> Self {
                self.command(|a| a.set_dc_ess_is_powered(true));
                self
            }

            fn set_cold_dark_inputs(self) -> Self {
                self.set_eng1_fire_button(false)
                    .set_eng2_fire_button(false)
                    .set_blue_e_pump(true)
                    .set_yellow_e_pump(true)
                    .set_green_ed_pump(true)
                    .set_yellow_ed_pump(true)
                    .set_ptu_state(true)
                    .set_park_brake(true)
                    .set_anti_skid(true)
                    .set_left_brake(Ratio::new::<percent>(0.))
                    .set_right_brake(Ratio::new::<percent>(0.))
                    .set_gear_lever_down()
                    .set_pushback_state(false)
                    .air_press_nominal()
                    .set_elac1_actuators_energized()
                    .set_ailerons_neutral()
                    .set_elevator_neutral()
            }

            fn set_left_brake(mut self, position: Ratio) -> Self {
                self.write_by_name("LEFT_BRAKE_PEDAL_INPUT", position);
                self
            }

            fn set_right_brake(mut self, position: Ratio) -> Self {
                self.write_by_name("RIGHT_BRAKE_PEDAL_INPUT", position);
                self
            }

            fn set_autobrake_disarmed_with_set_variable(mut self) -> Self {
                self.write_by_name("AUTOBRAKES_ARMED_MODE_SET", 0);
                self
            }

            fn set_autobrake_low_with_set_variable(mut self) -> Self {
                self.write_by_name("AUTOBRAKES_ARMED_MODE_SET", 1);
                self
            }

            fn set_autobrake_med_with_set_variable(mut self) -> Self {
                self.write_by_name("AUTOBRAKES_ARMED_MODE_SET", 2);
                self
            }

            fn set_autobrake_max_with_set_variable(mut self) -> Self {
                self.write_by_name("AUTOBRAKES_ARMED_MODE_SET", 3);
                self
            }

            fn set_autobrake_low(mut self) -> Self {
                self.write_by_name("OVHD_AUTOBRK_LOW_ON_IS_PRESSED", true);
                self = self.run_one_tick();
                self.write_by_name("OVHD_AUTOBRK_LOW_ON_IS_PRESSED", false);
                self
            }

            fn set_autobrake_med(mut self) -> Self {
                self.write_by_name("OVHD_AUTOBRK_MED_ON_IS_PRESSED", true);
                self = self.run_one_tick();
                self.write_by_name("OVHD_AUTOBRK_MED_ON_IS_PRESSED", false);
                self
            }

            fn set_autobrake_max(mut self) -> Self {
                self.write_by_name("OVHD_AUTOBRK_MAX_ON_IS_PRESSED", true);
                self = self.run_one_tick();
                self.write_by_name("OVHD_AUTOBRK_MAX_ON_IS_PRESSED", false);
                self
            }

            fn set_deploy_ground_spoilers(mut self) -> Self {
                self.write_by_name("SEC_1_GROUND_SPOILER_OUT", true);
                self.write_by_name("SEC_2_GROUND_SPOILER_OUT", true);
                self.write_by_name("SEC_3_GROUND_SPOILER_OUT", true);
                self
            }

            fn set_retract_ground_spoilers(mut self) -> Self {
                self.write_by_name("SEC_1_GROUND_SPOILER_OUT", false);
                self.write_by_name("SEC_2_GROUND_SPOILER_OUT", false);
                self.write_by_name("SEC_3_GROUND_SPOILER_OUT", false);
                self
            }

            fn set_ailerons_neutral(mut self) -> Self {
                self.write_by_name("LEFT_AIL_BLUE_COMMANDED_POSITION", 0.);
                self.write_by_name("RIGHT_AIL_BLUE_COMMANDED_POSITION", 0.);
                self.write_by_name("LEFT_AIL_GREEN_COMMANDED_POSITION", 0.);
                self.write_by_name("RIGHT_AIL_GREEN_COMMANDED_POSITION", 0.);
                self
            }

            fn set_elevator_neutral(mut self) -> Self {
                self.write_by_name("LEFT_ELEV_BLUE_COMMANDED_POSITION", 0.);
                self.write_by_name("RIGHT_ELEV_BLUE_COMMANDED_POSITION", 0.);
                self.write_by_name("LEFT_ELEV_GREEN_COMMANDED_POSITION", 0.);
                self.write_by_name("RIGHT_ELEV_YELLOW_COMMANDED_POSITION", 0.);
                self
            }

            fn set_ailerons_left_turn(mut self) -> Self {
                self.write_by_name("LEFT_AIL_BLUE_COMMANDED_POSITION", -25.);
                self.write_by_name("RIGHT_AIL_BLUE_COMMANDED_POSITION", -25.);
                self.write_by_name("LEFT_AIL_GREEN_COMMANDED_POSITION", -25.);
                self.write_by_name("RIGHT_AIL_GREEN_COMMANDED_POSITION", -25.);
                self
            }

            fn set_elac1_actuators_energized(mut self) -> Self {
                self.write_by_name("LEFT_AIL_BLUE_SERVO_SOLENOID_ENERGIZED", 1.);
                self.write_by_name("RIGHT_AIL_BLUE_SERVO_SOLENOID_ENERGIZED", 0.);
                self.write_by_name("LEFT_AIL_GREEN_SERVO_SOLENOID_ENERGIZED", 0.);
                self.write_by_name("RIGHT_AIL_GREEN_SERVO_SOLENOID_ENERGIZED", 1.);

                self.write_by_name("LEFT_ELEV_BLUE_SERVO_SOLENOID_ENERGIZED", 0.);
                self.write_by_name("RIGHT_ELEV_BLUE_SERVO_SOLENOID_ENERGIZED", 0.);
                self.write_by_name("LEFT_ELEV_GREEN_SERVO_SOLENOID_ENERGIZED", 1.);
                self.write_by_name("RIGHT_ELEV_YELLOW_SERVO_SOLENOID_ENERGIZED", 1.);
                self
            }

            fn set_elac_actuators_de_energized(mut self) -> Self {
                self.write_by_name("LEFT_AIL_BLUE_SERVO_SOLENOID_ENERGIZED", 0.);
                self.write_by_name("RIGHT_AIL_BLUE_SERVO_SOLENOID_ENERGIZED", 0.);
                self.write_by_name("LEFT_AIL_GREEN_SERVO_SOLENOID_ENERGIZED", 0.);
                self.write_by_name("RIGHT_AIL_GREEN_SERVO_SOLENOID_ENERGIZED", 0.);

                self.write_by_name("LEFT_ELEV_BLUE_SERVO_SOLENOID_ENERGIZED", 0.);
                self.write_by_name("RIGHT_ELEV_BLUE_SERVO_SOLENOID_ENERGIZED", 0.);
                self.write_by_name("LEFT_ELEV_GREEN_SERVO_SOLENOID_ENERGIZED", 0.);
                self.write_by_name("RIGHT_ELEV_YELLOW_SERVO_SOLENOID_ENERGIZED", 0.);

                self.write_by_name("LEFT_ELEV_BLUE_COMMANDED_POSITION", 0.);
                self.write_by_name("RIGHT_ELEV_BLUE_COMMANDED_POSITION", 0.);
                self.write_by_name("LEFT_ELEV_GREEN_COMMANDED_POSITION", 0.);
                self.write_by_name("RIGHT_ELEV_YELLOW_COMMANDED_POSITION", 0.);
                self
            }

            fn set_left_spoilers_out(mut self) -> Self {
                self.write_by_name("LEFT_SPOILER_1_COMMANDED_POSITION", 50.);
                self.write_by_name("LEFT_SPOILER_2_COMMANDED_POSITION", 50.);
                self.write_by_name("LEFT_SPOILER_3_COMMANDED_POSITION", 50.);
                self.write_by_name("LEFT_SPOILER_4_COMMANDED_POSITION", 50.);
                self.write_by_name("LEFT_SPOILER_5_COMMANDED_POSITION", 50.);
                self
            }

            fn set_left_spoilers_in(mut self) -> Self {
                self.write_by_name("LEFT_SPOILER_1_COMMANDED_POSITION", 0.);
                self.write_by_name("LEFT_SPOILER_2_COMMANDED_POSITION", 0.);
                self.write_by_name("LEFT_SPOILER_3_COMMANDED_POSITION", 0.);
                self.write_by_name("LEFT_SPOILER_4_COMMANDED_POSITION", 0.);
                self.write_by_name("LEFT_SPOILER_5_COMMANDED_POSITION", 0.);
                self
            }

            fn set_right_spoilers_out(mut self) -> Self {
                self.write_by_name("RIGHT_SPOILER_1_COMMANDED_POSITION", 50.);
                self.write_by_name("RIGHT_SPOILER_2_COMMANDED_POSITION", 50.);
                self.write_by_name("RIGHT_SPOILER_3_COMMANDED_POSITION", 50.);
                self.write_by_name("RIGHT_SPOILER_4_COMMANDED_POSITION", 50.);
                self.write_by_name("RIGHT_SPOILER_5_COMMANDED_POSITION", 50.);
                self
            }

            fn set_right_spoilers_in(mut self) -> Self {
                self.write_by_name("RIGHT_SPOILER_1_COMMANDED_POSITION", 0.);
                self.write_by_name("RIGHT_SPOILER_2_COMMANDED_POSITION", 0.);
                self.write_by_name("RIGHT_SPOILER_3_COMMANDED_POSITION", 0.);
                self.write_by_name("RIGHT_SPOILER_4_COMMANDED_POSITION", 0.);
                self.write_by_name("RIGHT_SPOILER_5_COMMANDED_POSITION", 0.);
                self
            }

            fn set_ailerons_right_turn(mut self) -> Self {
                self.write_by_name("LEFT_AIL_BLUE_COMMANDED_POSITION", 25.);
                self.write_by_name("RIGHT_AIL_BLUE_COMMANDED_POSITION", 25.);
                self.write_by_name("LEFT_AIL_GREEN_COMMANDED_POSITION", 25.);
                self.write_by_name("RIGHT_AIL_GREEN_COMMANDED_POSITION", 25.);
                self
            }

            fn gear_system_state(&self) -> GearSystemState {
                self.query(|a| a.lgcius.active_lgciu().gear_system_state())
            }

            fn set_elevator_full_up(mut self) -> Self {
                self.write_by_name("LEFT_ELEV_BLUE_COMMANDED_POSITION", -30.);
                self.write_by_name("RIGHT_ELEV_BLUE_COMMANDED_POSITION", -30.);
                self.write_by_name("LEFT_ELEV_GREEN_COMMANDED_POSITION", -30.);
                self.write_by_name("RIGHT_ELEV_YELLOW_COMMANDED_POSITION", -30.);
                self
            }

            fn set_elevator_full_down(mut self) -> Self {
                self.write_by_name("LEFT_ELEV_BLUE_COMMANDED_POSITION", 17.);
                self.write_by_name("RIGHT_ELEV_BLUE_COMMANDED_POSITION", 17.);
                self.write_by_name("LEFT_ELEV_GREEN_COMMANDED_POSITION", 17.);
                self.write_by_name("RIGHT_ELEV_YELLOW_COMMANDED_POSITION", 17.);
                self
            }

            fn empty_brake_accumulator_using_park_brake(mut self) -> Self {
                self = self
                    .set_park_brake(true)
                    .run_waiting_for(Duration::from_secs(1));

                let mut number_of_loops = 0;
                while self
                    .get_brake_yellow_accumulator_fluid_volume()
                    .get::<gallon>()
                    > 0.001
                {
                    self = self
                        .set_park_brake(false)
                        .run_waiting_for(Duration::from_secs(1))
                        .set_park_brake(true)
                        .run_waiting_for(Duration::from_secs(1));
                    number_of_loops += 1;
                    assert!(number_of_loops < 20);
                }

                self = self
                    .set_park_brake(false)
                    .run_waiting_for(Duration::from_secs(1))
                    .set_park_brake(true)
                    .run_waiting_for(Duration::from_secs(1));

                self
            }

            fn empty_brake_accumulator_using_pedal_brake(mut self) -> Self {
                let mut number_of_loops = 0;
                while self
                    .get_brake_yellow_accumulator_fluid_volume()
                    .get::<gallon>()
                    > 0.001
                {
                    self = self
                        .set_left_brake(Ratio::new::<percent>(100.))
                        .set_right_brake(Ratio::new::<percent>(100.))
                        .run_waiting_for(Duration::from_secs(1))
                        .set_left_brake(Ratio::new::<percent>(0.))
                        .set_right_brake(Ratio::new::<percent>(0.))
                        .run_waiting_for(Duration::from_secs(1));
                    number_of_loops += 1;
                    assert!(number_of_loops < 50);
                }

                self = self
                    .set_left_brake(Ratio::new::<percent>(100.))
                    .set_right_brake(Ratio::new::<percent>(100.))
                    .run_waiting_for(Duration::from_secs(1))
                    .set_left_brake(Ratio::new::<percent>(0.))
                    .set_right_brake(Ratio::new::<percent>(0.))
                    .run_waiting_for(Duration::from_secs(1));

                self
            }

            fn load_brake_accumulator(mut self) -> Self {
                let mut number_of_loops = 0;
                while self.get_brake_yellow_accumulator_pressure().get::<psi>() <= 2900. {
                    self = self
                        .set_yellow_e_pump(false)
                        .run_waiting_for(Duration::from_secs(2));
                    number_of_loops += 1;
                    assert!(number_of_loops < 50);
                }

                // Let yellow epump spool down
                self = self
                    .set_yellow_e_pump(true)
                    .run_waiting_for(Duration::from_secs(5));

                self
            }

            fn turn_emergency_gear_extension_n_turns(mut self, number_of_turns: u8) -> Self {
                self.write_by_name("GRAVITYGEAR_ROTATE_PCT", number_of_turns as f64 * 100.);
                self
            }

            fn stow_emergency_gear_extension(mut self) -> Self {
                self.write_by_name("GRAVITYGEAR_ROTATE_PCT", 0.);
                self
            }

            fn press_blue_epump_override_button_once(self) -> Self {
                self.set_blue_e_pump_ovrd_pressed(true)
                    .run_one_tick()
                    .set_blue_e_pump_ovrd_pressed(false)
                    .run_one_tick()
            }
        }
        impl TestBed for A320HydraulicsTestBed {
            type Aircraft = A320HydraulicsTestAircraft;

            fn test_bed(&self) -> &SimulationTestBed<A320HydraulicsTestAircraft> {
                &self.test_bed
            }

            fn test_bed_mut(&mut self) -> &mut SimulationTestBed<A320HydraulicsTestAircraft> {
                &mut self.test_bed
            }
        }

        fn test_bed_on_ground() -> A320HydraulicsTestBed {
            A320HydraulicsTestBed::new_with_start_state(StartState::Apron)
        }

        fn test_bed_in_flight() -> A320HydraulicsTestBed {
            A320HydraulicsTestBed::new_with_start_state(StartState::Cruise)
        }

        fn test_bed_on_ground_with() -> A320HydraulicsTestBed {
            test_bed_on_ground()
        }

        fn test_bed_in_flight_with() -> A320HydraulicsTestBed {
            test_bed_in_flight()
        }

        #[test]
        fn pressure_state_at_init_one_simulation_step() {
            let mut test_bed = test_bed_on_ground_with()
                .engines_off()
                .on_the_ground()
                .set_cold_dark_inputs()
                .run_one_tick();

            assert!(test_bed.is_ptu_enabled());

            assert!(!test_bed.is_green_pressure_switch_pressurised());
            assert!(test_bed.green_pressure() < Pressure::new::<psi>(50.));
            assert!(!test_bed.is_blue_pressure_switch_pressurised());
            assert!(test_bed.blue_pressure() < Pressure::new::<psi>(50.));
            assert!(!test_bed.is_yellow_pressure_switch_pressurised());
            assert!(test_bed.yellow_pressure() < Pressure::new::<psi>(50.));
        }

        #[test]
        fn pressure_state_after_5s() {
            let mut test_bed = test_bed_on_ground_with()
                .engines_off()
                .on_the_ground()
                .set_cold_dark_inputs()
                .run_waiting_for(Duration::from_secs(5));

            assert!(test_bed.is_ptu_enabled());

            assert!(!test_bed.is_green_pressure_switch_pressurised());
            assert!(test_bed.green_pressure() < Pressure::new::<psi>(50.));
            assert!(!test_bed.is_blue_pressure_switch_pressurised());
            assert!(test_bed.blue_pressure() < Pressure::new::<psi>(50.));
            assert!(!test_bed.is_yellow_pressure_switch_pressurised());
            assert!(test_bed.yellow_pressure() < Pressure::new::<psi>(50.));
        }

        #[test]
        fn ptu_inhibited_by_overhead_off_push_button() {
            let mut test_bed = test_bed_on_ground_with()
                .engines_off()
                .on_the_ground()
                .set_cold_dark_inputs()
                .run_one_tick();

            // Enabled on cold start
            assert!(test_bed.is_ptu_enabled());

            // Ptu push button disables PTU accordingly
            test_bed = test_bed.set_ptu_state(false).run_one_tick();
            assert!(!test_bed.is_ptu_enabled());
            test_bed = test_bed.set_ptu_state(true).run_one_tick();
            assert!(test_bed.is_ptu_enabled());
        }

        #[test]
        fn ptu_inhibited_on_ground_when_only_one_engine_on_and_park_brake_on() {
            let mut test_bed = test_bed_on_ground_with()
                .engines_off()
                .on_the_ground()
                .set_cold_dark_inputs()
                .start_eng2(Ratio::new::<percent>(80.))
                .run_one_tick();

            assert!(!test_bed.is_ptu_enabled());

            test_bed = test_bed.set_park_brake(false).run_one_tick();
            assert!(test_bed.is_ptu_enabled());

            test_bed = test_bed.set_park_brake(true).run_one_tick();
            assert!(!test_bed.is_ptu_enabled());
        }

        #[test]
        fn ptu_inhibited_on_ground_is_activated_when_nose_gear_in_air() {
            let mut test_bed = test_bed_on_ground_with()
                .engines_off()
                .on_the_ground()
                .set_cold_dark_inputs()
                .start_eng2(Ratio::new::<percent>(80.))
                .run_one_tick();

            assert!(!test_bed.is_ptu_enabled());

            test_bed = test_bed.rotates_on_runway().run_one_tick();
            assert!(test_bed.is_ptu_enabled());
        }

        #[test]
        fn ptu_unpowered_cant_inhibit() {
            let mut test_bed = test_bed_on_ground_with()
                .engines_off()
                .on_the_ground()
                .set_cold_dark_inputs()
                .run_one_tick();

            // Enabled on cold start
            assert!(test_bed.is_ptu_enabled());

            // Ptu push button disables PTU accordingly
            test_bed = test_bed.set_ptu_state(false).run_one_tick();
            assert!(!test_bed.is_ptu_enabled());

            // No power on closing valve : ptu become active
            test_bed = test_bed.dc_ground_service_lost().run_one_tick();
            assert!(test_bed.is_ptu_enabled());

            test_bed = test_bed.dc_ground_service_avail().run_one_tick();
            assert!(!test_bed.is_ptu_enabled());
        }

        #[test]
        fn ptu_cargo_operation_inhibit() {
            let mut test_bed = test_bed_on_ground_with()
                .engines_off()
                .on_the_ground()
                .set_cold_dark_inputs()
                .run_one_tick();

            // Enabled on cold start
            assert!(test_bed.is_ptu_enabled());

            // Ptu disabled from cargo operation
            test_bed = test_bed.open_fwd_cargo_door().run_waiting_for(
                Duration::from_secs(1) + A320DoorController::DELAY_UNLOCK_TO_HYDRAULIC_CONTROL,
            );

            assert!(!test_bed.is_ptu_enabled());
            test_bed = test_bed.run_waiting_for(
                Duration::from_secs(25) + A320PowerTransferUnitController::DURATION_OF_PTU_INHIBIT_AFTER_CARGO_DOOR_OPERATION,
            ); // Should re enabled after 40s
            assert!(test_bed.is_ptu_enabled());
        }

        #[test]
        fn nose_wheel_pin_detection() {
            let mut test_bed = test_bed_on_ground_with()
                .engines_off()
                .on_the_ground()
                .set_cold_dark_inputs()
                .run_one_tick();

            assert!(!test_bed.query(|a| a.is_nws_pin_inserted()));
            assert!(!test_bed.is_nw_disc_memo_shown());

            test_bed = test_bed.set_pushback_state(true).run_one_tick();
            assert!(test_bed.query(|a| a.is_nws_pin_inserted()));
            assert!(test_bed.is_nw_disc_memo_shown());

            test_bed = test_bed
                .set_pushback_state(false)
                .run_waiting_for(Duration::from_secs(1));
            assert!(test_bed.query(|a| a.is_nws_pin_inserted()));
            assert!(test_bed.is_nw_disc_memo_shown());

            test_bed = test_bed.set_pushback_state(false).run_waiting_for(
                PushbackTug::DURATION_AFTER_WHICH_NWS_PIN_IS_REMOVED_AFTER_PUSHBACK,
            );

            assert!(!test_bed.query(|a| a.is_nws_pin_inserted()));
            assert!(!test_bed.is_nw_disc_memo_shown());
        }

        #[test]
        fn cargo_door_yellow_epump_powering() {
            let mut test_bed = test_bed_on_ground_with()
                .engines_off()
                .on_the_ground()
                .set_cold_dark_inputs()
                .run_one_tick();

            assert!(!test_bed.query(|a| a.is_cargo_powering_yellow_epump()));

            // Need to wait for operator to first unlock, then activate hydraulic control
            test_bed = test_bed.open_fwd_cargo_door().run_waiting_for(
                Duration::from_secs(1) + A320DoorController::DELAY_UNLOCK_TO_HYDRAULIC_CONTROL,
            );
            assert!(test_bed.query(|a| a.is_cargo_powering_yellow_epump()));

            // Wait for the door to fully open
            test_bed = test_bed.run_waiting_for(Duration::from_secs(25));
            assert!(test_bed.is_cargo_fwd_door_locked_up());

            test_bed = test_bed.run_waiting_for(
                A320YellowElectricPumpController::DURATION_OF_YELLOW_PUMP_ACTIVATION_AFTER_CARGO_DOOR_OPERATION,
            );

            assert!(!test_bed.query(|a| a.is_cargo_powering_yellow_epump()));
        }

        #[test]
        fn ptu_pressurise_green_from_yellow_epump() {
            let mut test_bed = test_bed_on_ground_with()
                .engines_off()
                .on_the_ground()
                .set_cold_dark_inputs()
                .run_one_tick();

            // Enabled on cold start
            assert!(test_bed.is_ptu_enabled());

            // Yellow epump ON / Waiting 25s
            test_bed = test_bed
                .set_yellow_e_pump(false)
                .run_waiting_for(Duration::from_secs(25));

            assert!(test_bed.is_ptu_enabled());

            // Now we should have pressure in yellow and green
            assert!(test_bed.is_green_pressure_switch_pressurised());
            assert!(test_bed.green_pressure() > Pressure::new::<psi>(2000.));
            assert!(test_bed.green_pressure() < Pressure::new::<psi>(3100.));

            assert!(!test_bed.is_blue_pressure_switch_pressurised());
            assert!(test_bed.blue_pressure() < Pressure::new::<psi>(50.));
            assert!(test_bed.blue_pressure() > Pressure::new::<psi>(-50.));

            assert!(test_bed.is_yellow_pressure_switch_pressurised());
            assert!(test_bed.yellow_pressure() > Pressure::new::<psi>(2000.));
            assert!(test_bed.yellow_pressure() < Pressure::new::<psi>(3100.));

            // Ptu push button disables PTU / green press should fall
            test_bed = test_bed
                .set_ptu_state(false)
                .run_waiting_for(Duration::from_secs(20));
            assert!(!test_bed.is_ptu_enabled());

            // Now we should have pressure in yellow only
            assert!(!test_bed.is_green_pressure_switch_pressurised());
            assert!(test_bed.green_pressure() < Pressure::new::<psi>(500.));
            assert!(!test_bed.is_blue_pressure_switch_pressurised());
            assert!(test_bed.blue_pressure() < Pressure::new::<psi>(50.));
            assert!(test_bed.is_yellow_pressure_switch_pressurised());
            assert!(test_bed.yellow_pressure() > Pressure::new::<psi>(2000.));
        }

        #[test]
        fn ptu_pressurise_green_from_yellow_epump_and_edp2() {
            let mut test_bed = test_bed_on_ground_with()
                .set_cold_dark_inputs()
                .on_the_ground()
                .start_eng2(Ratio::new::<percent>(100.))
                .set_park_brake(false)
                .set_yellow_e_pump(false)
                .set_yellow_ed_pump(true) // Else Ptu inhibited by parking brake
                .run_waiting_for(Duration::from_secs(25));

            assert!(test_bed.is_ptu_enabled());

            // Now we should have pressure in yellow and green
            assert!(test_bed.is_green_pressure_switch_pressurised());
            assert!(test_bed.green_pressure() > Pressure::new::<psi>(2000.));
            assert!(test_bed.green_pressure() < Pressure::new::<psi>(3100.));

            assert!(test_bed.is_yellow_pressure_switch_pressurised());
            assert!(test_bed.yellow_pressure() > Pressure::new::<psi>(2000.));
            assert!(test_bed.yellow_pressure() < Pressure::new::<psi>(3100.));
        }

        #[test]
        fn green_edp_buildup() {
            let mut test_bed = test_bed_on_ground_with()
                .engines_off()
                .on_the_ground()
                .set_cold_dark_inputs()
                .run_one_tick();

            // Starting eng 1
            test_bed = test_bed
                .start_eng1(Ratio::new::<percent>(80.))
                .run_one_tick();

            // ALMOST No pressure
            assert!(!test_bed.is_green_pressure_switch_pressurised());
            assert!(test_bed.green_pressure() < Pressure::new::<psi>(1000.));

            // Blue is auto run from engine master switches logic
            assert!(!test_bed.is_blue_pressure_switch_pressurised());
            assert!(test_bed.blue_pressure() < Pressure::new::<psi>(1000.));
            assert!(!test_bed.is_yellow_pressure_switch_pressurised());
            assert!(test_bed.yellow_pressure() < Pressure::new::<psi>(1000.));

            // Waiting for 5s pressure should be at 3000 psi
            test_bed = test_bed
                .start_eng1(Ratio::new::<percent>(80.))
                .run_waiting_for(Duration::from_secs(5));

            assert!(test_bed.is_green_pressure_switch_pressurised());
            assert!(test_bed.green_pressure() > Pressure::new::<psi>(2900.));
            assert!(test_bed.is_blue_pressure_switch_pressurised());
            assert!(test_bed.blue_pressure() > Pressure::new::<psi>(2500.));
            assert!(!test_bed.is_yellow_pressure_switch_pressurised());
            assert!(test_bed.yellow_pressure() < Pressure::new::<psi>(50.));

            // Stoping engine, pressure should fall in 20s
            test_bed = test_bed
                .stop_eng1()
                .run_waiting_for(Duration::from_secs(20));

            assert!(!test_bed.is_green_pressure_switch_pressurised());
            assert!(test_bed.green_pressure() < Pressure::new::<psi>(500.));
            assert!(!test_bed.is_blue_pressure_switch_pressurised());
            assert!(test_bed.blue_pressure() < Pressure::new::<psi>(200.));
            assert!(!test_bed.is_yellow_pressure_switch_pressurised());
            assert!(test_bed.yellow_pressure() < Pressure::new::<psi>(50.));
        }

        #[test]
        fn green_edp_no_fault_on_ground_eng_off() {
            let mut test_bed = test_bed_on_ground_with()
                .engines_off()
                .on_the_ground()
                .set_cold_dark_inputs()
                .run_waiting_for(Duration::from_millis(500));

            // EDP should be commanded on even without engine running
            assert!(test_bed.is_green_edp_commanded_on());
            // EDP should have no fault
            assert!(!test_bed.green_edp_has_fault());
        }

        #[test]
        fn green_edp_fault_not_on_ground_eng_off() {
            let mut test_bed = test_bed_on_ground_with()
                .set_cold_dark_inputs()
                .in_flight()
                .engines_off()
                .run_one_tick();

            // EDP should be commanded on even without engine running
            assert!(test_bed.is_green_edp_commanded_on());

            assert!(!test_bed.is_green_pressure_switch_pressurised());
            assert!(!test_bed.is_yellow_pressure_switch_pressurised());
            // EDP should have a fault as we are in flight
            assert!(test_bed.green_edp_has_fault());
        }

        #[test]
        fn green_edp_fault_on_ground_eng_starting() {
            let mut test_bed = test_bed_on_ground_with()
                .engines_off()
                .on_the_ground()
                .set_cold_dark_inputs()
                .run_waiting_for(Duration::from_millis(500));

            // EDP should be commanded on even without engine running
            assert!(test_bed.is_green_edp_commanded_on());
            // EDP should have no fault
            assert!(!test_bed.green_edp_has_fault());

            test_bed = test_bed
                .start_eng1(Ratio::new::<percent>(3.))
                .run_one_tick();

            assert!(!test_bed.green_edp_has_fault());

            test_bed = test_bed
                .start_eng1(Ratio::new::<percent>(80.))
                .run_one_tick();

            assert!(!test_bed.is_green_pressure_switch_pressurised());
            assert!(test_bed.green_edp_has_fault());

            test_bed = test_bed.run_waiting_for(Duration::from_secs(10));

            // When finally pressurised no fault
            assert!(test_bed.is_green_pressure_switch_pressurised());
            assert!(!test_bed.green_edp_has_fault());
        }

        #[test]
        fn yellow_edp_no_fault_on_ground_eng_off() {
            let mut test_bed = test_bed_on_ground_with()
                .engines_off()
                .on_the_ground()
                .set_cold_dark_inputs()
                .run_waiting_for(Duration::from_millis(500));

            // EDP should be commanded on even without engine running
            assert!(test_bed.is_yellow_edp_commanded_on());
            // EDP should have no fault
            assert!(!test_bed.yellow_edp_has_fault());
        }

        #[test]
        fn yellow_edp_fault_not_on_ground_eng_off() {
            let mut test_bed = test_bed_on_ground_with()
                .set_cold_dark_inputs()
                .in_flight()
                .engines_off()
                .run_one_tick();

            // EDP should be commanded on even without engine running
            assert!(test_bed.is_yellow_edp_commanded_on());

            assert!(!test_bed.is_green_pressure_switch_pressurised());
            assert!(!test_bed.is_yellow_pressure_switch_pressurised());
            // EDP should have a fault as we are in flight
            assert!(test_bed.yellow_edp_has_fault());
        }

        #[test]
        fn yellow_edp_fault_on_ground_eng_starting() {
            let mut test_bed = test_bed_on_ground_with()
                .engines_off()
                .on_the_ground()
                .set_cold_dark_inputs()
                .run_waiting_for(Duration::from_millis(500));

            // EDP should be commanded on even without engine running
            assert!(test_bed.is_yellow_edp_commanded_on());
            // EDP should have no fault
            assert!(!test_bed.yellow_edp_has_fault());

            test_bed = test_bed
                .start_eng2(Ratio::new::<percent>(3.))
                .run_one_tick();

            assert!(!test_bed.yellow_edp_has_fault());

            test_bed = test_bed
                .start_eng2(Ratio::new::<percent>(80.))
                .run_one_tick();

            assert!(!test_bed.is_yellow_pressure_switch_pressurised());
            assert!(test_bed.yellow_edp_has_fault());

            test_bed = test_bed.run_waiting_for(Duration::from_secs(10));

            // When finally pressurised no fault
            assert!(test_bed.is_yellow_pressure_switch_pressurised());
            assert!(!test_bed.yellow_edp_has_fault());
        }

        #[test]
        fn blue_epump_no_fault_on_ground_eng_starting() {
            let mut test_bed = test_bed_on_ground_with()
                .engines_off()
                .on_the_ground()
                .set_cold_dark_inputs()
                .run_waiting_for(Duration::from_millis(500));

            // Blue epump should have no fault
            assert!(!test_bed.blue_epump_has_fault());

            test_bed = test_bed
                .start_eng2(Ratio::new::<percent>(3.))
                .run_one_tick();

            assert!(!test_bed.blue_epump_has_fault());

            test_bed = test_bed
                .start_eng2(Ratio::new::<percent>(80.))
                .run_one_tick();

            assert!(!test_bed.is_blue_pressure_switch_pressurised());
            assert!(test_bed.blue_epump_has_fault());

            test_bed = test_bed.run_waiting_for(Duration::from_secs(10));

            // When finally pressurised no fault
            assert!(test_bed.is_blue_pressure_switch_pressurised());
            assert!(!test_bed.blue_epump_has_fault());
        }

        #[test]
        fn blue_epump_fault_on_ground_using_override() {
            let mut test_bed = test_bed_on_ground_with()
                .engines_off()
                .on_the_ground()
                .set_cold_dark_inputs()
                .run_waiting_for(Duration::from_millis(500));

            // Blue epump should have no fault
            assert!(!test_bed.blue_epump_has_fault());

            test_bed = test_bed.press_blue_epump_override_button_once();
            assert!(test_bed.blue_epump_override_is_on());

            // As we use override, this bypasses eng off fault inhibit so we have a fault
            assert!(test_bed.blue_epump_has_fault());

            test_bed = test_bed.run_waiting_for(Duration::from_secs(10));

            // When finally pressurised no fault
            assert!(test_bed.is_blue_pressure_switch_pressurised());
            assert!(!test_bed.blue_epump_has_fault());
        }

        #[test]
        fn green_edp_press_low_engine_off_to_on() {
            let mut test_bed = test_bed_on_ground_with()
                .engines_off()
                .on_the_ground()
                .set_cold_dark_inputs()
                .run_waiting_for(Duration::from_millis(500));

            // EDP should be commanded on even without engine running
            assert!(test_bed.is_green_edp_commanded_on());

            // EDP should be LOW pressure state
            assert!(test_bed.is_green_edp_press_low());

            // Starting eng 1 N2 is low at start
            test_bed = test_bed
                .start_eng1(Ratio::new::<percent>(3.))
                .run_one_tick();

            // Engine commanded on but pressure couldn't rise enough: we are in fault low
            assert!(test_bed.is_green_edp_press_low());

            // Waiting for 5s pressure should be at 3000 psi
            test_bed = test_bed
                .start_eng1(Ratio::new::<percent>(80.))
                .run_waiting_for(Duration::from_secs(25));

            // No more fault LOW expected
            assert!(test_bed.is_green_pressure_switch_pressurised());
            assert!(test_bed.green_pressure() > Pressure::new::<psi>(2900.));
            assert!(!test_bed.is_green_edp_press_low());

            // Stoping pump, no fault expected
            test_bed = test_bed
                .set_green_ed_pump(false)
                .run_waiting_for(Duration::from_secs(1));
            assert!(!test_bed.is_green_edp_press_low());
        }

        #[test]
        fn green_edp_press_low_engine_on_to_off() {
            let mut test_bed = test_bed_on_ground_with()
                .on_the_ground()
                .set_cold_dark_inputs()
                .start_eng1(Ratio::new::<percent>(75.))
                .run_waiting_for(Duration::from_secs(5));

            // EDP should be commanded on even without engine running
            assert!(test_bed.is_green_edp_commanded_on());
            assert!(test_bed.is_green_pressure_switch_pressurised());
            // EDP should not be in fault low when engine running and pressure is ok
            assert!(!test_bed.is_green_edp_press_low());

            // Stoping eng 1 with N2 still turning
            test_bed = test_bed.stopping_eng1().run_one_tick();

            // Edp should still be in pressurized mode but as engine just stopped no fault
            assert!(test_bed.is_green_edp_commanded_on());
            assert!(!test_bed.is_green_edp_press_low());

            // Waiting for 25s pressure should drop and still no fault
            test_bed = test_bed
                .stop_eng1()
                .run_waiting_for(Duration::from_secs(25));

            assert!(!test_bed.is_green_pressure_switch_pressurised());
            assert!(test_bed.green_pressure() < Pressure::new::<psi>(500.));
            assert!(test_bed.is_green_edp_press_low());
        }

        #[test]
        fn yellow_edp_press_low_engine_on_to_off() {
            let mut test_bed = test_bed_on_ground_with()
                .on_the_ground()
                .set_cold_dark_inputs()
                .start_eng2(Ratio::new::<percent>(75.))
                .run_waiting_for(Duration::from_secs(5));

            // EDP should be commanded on even without engine running
            assert!(test_bed.is_yellow_edp_commanded_on());
            assert!(test_bed.is_yellow_pressure_switch_pressurised());
            // EDP should not be in fault low when engine running and pressure is ok
            assert!(!test_bed.is_yellow_edp_press_low());

            // Stoping eng 2 with N2 still turning
            test_bed = test_bed.stopping_eng2().run_one_tick();

            // Edp should still be in pressurized mode but as engine just stopped no fault
            assert!(test_bed.is_yellow_edp_commanded_on());
            assert!(!test_bed.is_yellow_edp_press_low());

            // Waiting for 25s pressure should drop and still no fault
            test_bed = test_bed
                .stop_eng2()
                .run_waiting_for(Duration::from_secs(25));

            assert!(!test_bed.is_yellow_pressure_switch_pressurised());
            assert!(test_bed.yellow_pressure() < Pressure::new::<psi>(500.));
            assert!(test_bed.is_yellow_edp_press_low());
        }

        #[test]
        fn yellow_edp_press_low_engine_off_to_on() {
            let mut test_bed = test_bed_on_ground_with()
                .engines_off()
                .on_the_ground()
                .set_cold_dark_inputs()
                .run_one_tick();

            // EDP should be commanded on even without engine running
            assert!(test_bed.is_yellow_edp_commanded_on());

            // EDP should be LOW pressure state
            assert!(test_bed.is_yellow_edp_press_low());

            // Starting eng 2 N2 is low at start
            test_bed = test_bed
                .start_eng2(Ratio::new::<percent>(3.))
                .run_one_tick();

            // Engine commanded on but pressure couldn't rise enough: we are in fault low
            assert!(test_bed.is_yellow_edp_press_low());

            // Waiting for 5s pressure should be at 3000 psi
            test_bed = test_bed
                .start_eng2(Ratio::new::<percent>(80.))
                .run_waiting_for(Duration::from_secs(5));

            // No more fault LOW expected
            assert!(test_bed.is_yellow_pressure_switch_pressurised());
            assert!(test_bed.yellow_pressure() > Pressure::new::<psi>(2900.));
            assert!(!test_bed.is_yellow_edp_press_low());

            // Stoping pump, no fault expected
            test_bed = test_bed
                .set_yellow_ed_pump(false)
                .run_waiting_for(Duration::from_secs(1));
            assert!(!test_bed.is_yellow_edp_press_low());
        }

        #[test]
        fn yellow_edp_press_low_engine_off_to_on_with_e_pump() {
            let mut test_bed = test_bed_on_ground_with()
                .engines_off()
                .on_the_ground()
                .set_cold_dark_inputs()
                .set_ptu_state(false)
                .set_yellow_e_pump(false)
                .run_one_tick();

            // EDP should be commanded on even without engine running
            assert!(test_bed.is_yellow_edp_commanded_on());

            // EDP should be LOW pressure state
            assert!(test_bed.is_yellow_edp_press_low());

            // Waiting for 20s pressure should be at 3000 psi
            test_bed = test_bed.run_waiting_for(Duration::from_secs(20));

            // Yellow pressurised but edp still off, we expect fault LOW press
            assert!(test_bed.is_yellow_pressure_switch_pressurised());
            assert!(test_bed.yellow_pressure() > Pressure::new::<psi>(2900.));
            assert!(test_bed.is_yellow_edp_press_low());

            // Starting eng 2 N2 is low at start
            test_bed = test_bed
                .start_eng2(Ratio::new::<percent>(3.))
                .run_one_tick();

            // Engine commanded on but pressure couldn't rise enough: we are in fault low
            assert!(test_bed.is_yellow_edp_press_low());

            // Waiting for 5s pressure should be at 3000 psi in EDP section
            test_bed = test_bed
                .start_eng2(Ratio::new::<percent>(80.))
                .run_waiting_for(Duration::from_secs(5));

            // No more fault LOW expected
            assert!(test_bed.is_yellow_pressure_switch_pressurised());
            assert!(test_bed.yellow_pressure() > Pressure::new::<psi>(2900.));
            assert!(!test_bed.is_yellow_edp_press_low());
        }

        #[test]
        fn green_edp_press_low_engine_off_to_on_with_ptu() {
            let mut test_bed = test_bed_on_ground_with()
                .on_the_ground()
                .set_cold_dark_inputs()
                .with_worst_case_ptu()
                .set_park_brake(false)
                .start_eng2(Ratio::new::<percent>(80.))
                .run_one_tick();

            // EDP should be LOW pressure state
            assert!(test_bed.is_green_edp_press_low());

            // Waiting for 20s pressure should be at 2300+ psi thanks to ptu
            test_bed = test_bed.run_waiting_for(Duration::from_secs(20));

            // Yellow pressurised by engine2, green presurised from ptu we expect fault LOW press on EDP1
            assert!(test_bed.is_yellow_pressure_switch_pressurised());
            assert!(test_bed.yellow_pressure() > Pressure::new::<psi>(2500.));
            assert!(test_bed.is_green_pressure_switch_pressurised());
            assert!(test_bed.green_pressure() > Pressure::new::<psi>(2300.));
            assert!(test_bed.is_green_edp_press_low());

            // Starting eng 1 N2 is low at start
            test_bed = test_bed
                .start_eng1(Ratio::new::<percent>(3.))
                .run_one_tick();

            // Engine commanded on but pressure couldn't rise enough: we are in fault low
            assert!(test_bed.is_green_edp_press_low());

            // Waiting for 5s pressure should be at 3000 psi in EDP section
            test_bed = test_bed
                .start_eng1(Ratio::new::<percent>(80.))
                .run_waiting_for(Duration::from_secs(5));

            // No more fault LOW expected
            assert!(test_bed.is_green_pressure_switch_pressurised());
            assert!(test_bed.green_pressure() > Pressure::new::<psi>(2900.));
            assert!(!test_bed.is_green_edp_press_low());
        }

        #[test]
        fn yellow_epump_press_low_at_pump_on() {
            let mut test_bed = test_bed_on_ground_with()
                .engines_off()
                .on_the_ground()
                .set_cold_dark_inputs()
                .run_one_tick();

            // EDP should not be in fault low when cold start
            assert!(!test_bed.is_yellow_epump_press_low());

            // Starting epump
            test_bed = test_bed.set_yellow_e_pump(false).run_one_tick();

            // Pump commanded on but pressure couldn't rise enough: we are in fault low
            assert!(test_bed.is_yellow_epump_press_low());

            // Waiting for 20s pressure should be at 3000 psi
            test_bed = test_bed.run_waiting_for(Duration::from_secs(20));

            // No more fault LOW expected
            assert!(test_bed.is_yellow_pressure_switch_pressurised());
            assert!(test_bed.yellow_pressure() > Pressure::new::<psi>(2500.));
            assert!(!test_bed.is_yellow_epump_press_low());

            // Stoping epump, no fault expected
            test_bed = test_bed
                .set_yellow_e_pump(true)
                .run_waiting_for(Duration::from_secs(1));
            assert!(!test_bed.is_yellow_epump_press_low());
        }

        #[test]
        fn blue_epump_press_low_at_pump_on() {
            let mut test_bed = test_bed_on_ground_with()
                .engines_off()
                .on_the_ground()
                .set_cold_dark_inputs()
                .run_one_tick();

            // EDP should not be in fault low when cold start
            assert!(!test_bed.is_blue_epump_press_low());

            // Starting epump
            test_bed = test_bed.press_blue_epump_override_button_once();
            assert!(test_bed.blue_epump_override_is_on());

            // Pump commanded on but pressure couldn't rise enough: we are in fault low
            assert!(test_bed.is_blue_epump_press_low());

            // Waiting for 10s pressure should be at 3000 psi
            test_bed = test_bed.run_waiting_for(Duration::from_secs(10));

            // No more fault LOW expected
            assert!(test_bed.is_blue_pressure_switch_pressurised());
            assert!(test_bed.blue_pressure() > Pressure::new::<psi>(2900.));
            assert!(!test_bed.is_blue_epump_press_low());

            // Stoping epump, no fault expected
            test_bed = test_bed.press_blue_epump_override_button_once();
            assert!(!test_bed.blue_epump_override_is_on());

            test_bed = test_bed.run_waiting_for(Duration::from_secs(1));
            assert!(!test_bed.is_blue_epump_press_low());
        }

        #[test]
        fn blue_epump_override_switches_to_off_when_losing_relay_power_and_stays_off() {
            let mut test_bed = test_bed_on_ground_with()
                .engines_off()
                .on_the_ground()
                .set_cold_dark_inputs()
                .run_one_tick();

            // Starting epump
            test_bed = test_bed
                .press_blue_epump_override_button_once()
                .run_waiting_for(Duration::from_secs(10));
            assert!(test_bed.blue_epump_override_is_on());
            assert!(test_bed.is_blue_pressure_switch_pressurised());

            // Killing the bus corresponding to the latching relay of blue pump override push button
            // It should set the override state back to off without touching the push button
            test_bed = test_bed.dc_ess_lost().run_one_tick();
            assert!(!test_bed.blue_epump_override_is_on());

            // Stays off even powered back
            test_bed = test_bed.dc_ess_active().run_one_tick();
            assert!(!test_bed.blue_epump_override_is_on());

            test_bed = test_bed.run_waiting_for(Duration::from_secs(10));
            assert!(!test_bed.is_blue_pressure_switch_pressurised());
        }

        #[test]
        fn blue_epump_override_switches_to_off_when_pump_forced_off_on_hyd_panel() {
            let mut test_bed = test_bed_on_ground_with()
                .engines_off()
                .on_the_ground()
                .set_cold_dark_inputs()
                .run_one_tick();

            // Starting epump
            test_bed = test_bed
                .press_blue_epump_override_button_once()
                .run_waiting_for(Duration::from_secs(10));
            assert!(test_bed.blue_epump_override_is_on());
            assert!(test_bed.is_blue_pressure_switch_pressurised());

            test_bed = test_bed.set_blue_e_pump(false).run_one_tick();
            assert!(!test_bed.blue_epump_override_is_on());
        }

        #[test]
        fn edp_deactivation() {
            let mut test_bed = test_bed_on_ground_with()
                .engines_off()
                .on_the_ground()
                .set_cold_dark_inputs()
                .set_ptu_state(false)
                .run_one_tick();

            // Starting eng 1 and eng 2
            test_bed = test_bed
                .start_eng1(Ratio::new::<percent>(80.))
                .start_eng2(Ratio::new::<percent>(80.))
                .run_one_tick();

            // ALMOST No pressure
            assert!(test_bed.green_pressure() < Pressure::new::<psi>(1000.));
            assert!(test_bed.yellow_pressure() < Pressure::new::<psi>(1000.));

            // Waiting for 5s pressure should be at 3000 psi
            test_bed = test_bed.run_waiting_for(Duration::from_secs(5));

            assert!(test_bed.green_pressure() > Pressure::new::<psi>(2900.));
            assert!(test_bed.yellow_pressure() > Pressure::new::<psi>(2900.));

            // Stoping edp1, pressure should fall in 20s
            test_bed = test_bed
                .set_green_ed_pump(false)
                .run_waiting_for(Duration::from_secs(20));

            assert!(test_bed.green_pressure() < Pressure::new::<psi>(500.));
            assert!(test_bed.yellow_pressure() > Pressure::new::<psi>(2900.));

            // Stoping edp2, pressure should fall in 20s
            test_bed = test_bed
                .set_yellow_ed_pump(false)
                .run_waiting_for(Duration::from_secs(20));

            assert!(test_bed.green_pressure() < Pressure::new::<psi>(50.));
            assert!(test_bed.yellow_pressure() < Pressure::new::<psi>(500.));
        }

        #[test]
        fn yellow_edp_buildup() {
            let mut test_bed = test_bed_on_ground_with()
                .engines_off()
                .on_the_ground()
                .set_cold_dark_inputs()
                .run_one_tick();

            // Starting eng 1
            test_bed = test_bed
                .start_eng2(Ratio::new::<percent>(80.))
                .run_one_tick();
            // ALMOST No pressure
            assert!(!test_bed.is_green_pressure_switch_pressurised());
            assert!(test_bed.green_pressure() < Pressure::new::<psi>(50.));
            assert!(!test_bed.is_blue_pressure_switch_pressurised());

            // Blue is auto run
            assert!(test_bed.blue_pressure() < Pressure::new::<psi>(1000.));
            assert!(!test_bed.is_yellow_pressure_switch_pressurised());
            assert!(test_bed.yellow_pressure() < Pressure::new::<psi>(1000.));

            // Waiting for 5s pressure should be at 3000 psi
            test_bed = test_bed
                .start_eng2(Ratio::new::<percent>(80.))
                .run_waiting_for(Duration::from_secs(5));

            assert!(!test_bed.is_green_pressure_switch_pressurised());
            assert!(test_bed.green_pressure() < Pressure::new::<psi>(50.));
            assert!(test_bed.is_blue_pressure_switch_pressurised());
            assert!(test_bed.blue_pressure() > Pressure::new::<psi>(2500.));
            assert!(test_bed.is_yellow_pressure_switch_pressurised());
            assert!(test_bed.yellow_pressure() > Pressure::new::<psi>(2800.));

            // Stoping engine, pressure should fall in 20s
            test_bed = test_bed
                .stop_eng2()
                .run_waiting_for(Duration::from_secs(20));

            assert!(!test_bed.is_green_pressure_switch_pressurised());
            assert!(test_bed.green_pressure() < Pressure::new::<psi>(50.));
            assert!(!test_bed.is_blue_pressure_switch_pressurised());
            assert!(test_bed.blue_pressure() < Pressure::new::<psi>(200.));
            assert!(!test_bed.is_yellow_pressure_switch_pressurised());
            assert!(test_bed.yellow_pressure() < Pressure::new::<psi>(500.));
        }

        #[test]
        fn when_yellow_edp_solenoid_main_power_bus_unavailable_backup_bus_keeps_pump_in_unpressurised_state(
        ) {
            let mut test_bed = test_bed_on_ground_with()
                .engines_off()
                .on_the_ground()
                .set_cold_dark_inputs()
                .run_one_tick();

            test_bed = test_bed
                .start_eng2(Ratio::new::<percent>(80.))
                .run_waiting_for(Duration::from_secs(15));

            assert!(test_bed.is_yellow_pressure_switch_pressurised());

            // Stoping EDP manually
            test_bed = test_bed
                .set_yellow_ed_pump(false)
                .run_waiting_for(Duration::from_secs(15));

            assert!(!test_bed.is_yellow_pressure_switch_pressurised());

            test_bed = test_bed
                .dc_bus_2_lost()
                .run_waiting_for(Duration::from_secs(15));

            // Yellow solenoid has backup power from DC ESS BUS
            assert!(!test_bed.is_yellow_pressure_switch_pressurised());
        }

        #[test]
        fn when_yellow_edp_solenoid_both_bus_unpowered_yellow_hydraulic_system_is_pressurised() {
            let mut test_bed = test_bed_on_ground_with()
                .engines_off()
                .on_the_ground()
                .set_cold_dark_inputs()
                .run_one_tick();

            test_bed = test_bed
                .start_eng2(Ratio::new::<percent>(80.))
                .run_waiting_for(Duration::from_secs(15));

            assert!(test_bed.is_yellow_pressure_switch_pressurised());

            // Stoping EDP manually
            test_bed = test_bed
                .set_yellow_ed_pump(false)
                .run_waiting_for(Duration::from_secs(15));

            assert!(!test_bed.is_yellow_pressure_switch_pressurised());

            test_bed = test_bed
                .dc_ess_lost()
                .dc_bus_2_lost()
                .run_waiting_for(Duration::from_secs(15));

            // Now solenoid defaults to pressurised without power
            assert!(test_bed.is_yellow_pressure_switch_pressurised());
        }

        #[test]
        fn when_green_edp_solenoid_unpowered_yellow_hydraulic_system_is_pressurised() {
            let mut test_bed = test_bed_on_ground_with()
                .engines_off()
                .on_the_ground()
                .set_cold_dark_inputs()
                .run_one_tick();

            test_bed = test_bed
                .start_eng1(Ratio::new::<percent>(80.))
                .run_waiting_for(Duration::from_secs(15));

            assert!(test_bed.is_green_pressure_switch_pressurised());

            // Stoping EDP manually
            test_bed = test_bed
                .set_green_ed_pump(false)
                .run_waiting_for(Duration::from_secs(15));

            assert!(!test_bed.is_green_pressure_switch_pressurised());

            test_bed = test_bed
                .dc_ess_lost()
                .run_waiting_for(Duration::from_secs(15));

            // Now solenoid defaults to pressurised
            assert!(test_bed.is_green_pressure_switch_pressurised());
        }

        #[test]
        #[ignore]
        // Checks numerical stability of reservoir level: level should remain after multiple pressure cycles
        fn yellow_circuit_reservoir_coherency() {
            let mut test_bed = test_bed_on_ground_with()
                .engines_off()
                .on_the_ground()
                .set_cold_dark_inputs()
                .set_ptu_state(false)
                // Park brake off to not use fluid in brakes
                .set_park_brake(false)
                .run_one_tick();

            // Starting epump wait for pressure rise to make sure system is primed including brake accumulator
            test_bed = test_bed
                .set_yellow_e_pump(false)
                .run_waiting_for(Duration::from_secs(20));
            assert!(test_bed.is_yellow_pressure_switch_pressurised());
            assert!(test_bed.yellow_pressure() < Pressure::new::<psi>(3500.));
            assert!(test_bed.yellow_pressure() > Pressure::new::<psi>(2500.));

            // Shutdown and wait for pressure stabilisation
            test_bed = test_bed
                .set_yellow_e_pump(true)
                .run_waiting_for(Duration::from_secs(50));
            assert!(!test_bed.is_yellow_pressure_switch_pressurised());
            assert!(test_bed.yellow_pressure() < Pressure::new::<psi>(50.));
            assert!(test_bed.yellow_pressure() > Pressure::new::<psi>(-50.));

            let reservoir_level_after_priming = test_bed.get_yellow_reservoir_volume();

            let total_fluid_res_plus_accumulator_before_loops = reservoir_level_after_priming
                + test_bed.get_brake_yellow_accumulator_fluid_volume();

            // Now doing cycles of pressurisation on EDP and ePump
            for _ in 1..6 {
                test_bed = test_bed
                    .start_eng2(Ratio::new::<percent>(80.))
                    .run_waiting_for(Duration::from_secs(50));

                assert!(test_bed.yellow_pressure() < Pressure::new::<psi>(3100.));
                assert!(test_bed.yellow_pressure() > Pressure::new::<psi>(2500.));

                let mut current_res_level = test_bed.get_yellow_reservoir_volume();
                assert!(current_res_level < reservoir_level_after_priming);

                test_bed = test_bed
                    .stop_eng2()
                    .run_waiting_for(Duration::from_secs(50));
                assert!(test_bed.yellow_pressure() < Pressure::new::<psi>(50.));
                assert!(test_bed.yellow_pressure() > Pressure::new::<psi>(-50.));

                test_bed = test_bed
                    .set_yellow_e_pump(false)
                    .run_waiting_for(Duration::from_secs(50));

                assert!(test_bed.yellow_pressure() < Pressure::new::<psi>(3500.));
                assert!(test_bed.yellow_pressure() > Pressure::new::<psi>(2500.));

                current_res_level = test_bed.get_yellow_reservoir_volume();
                assert!(current_res_level < reservoir_level_after_priming);

                test_bed = test_bed
                    .set_yellow_e_pump(true)
                    .run_waiting_for(Duration::from_secs(50));
                assert!(test_bed.yellow_pressure() < Pressure::new::<psi>(50.));
                assert!(test_bed.yellow_pressure() > Pressure::new::<psi>(-50.));
            }
            let total_fluid_res_plus_accumulator_after_loops = test_bed
                .get_yellow_reservoir_volume()
                + test_bed.get_brake_yellow_accumulator_fluid_volume();

            let total_fluid_difference = total_fluid_res_plus_accumulator_before_loops
                - total_fluid_res_plus_accumulator_after_loops;

            // Make sure no more deviation than 0.001 gallon is lost after full pressure and unpressurized states
            assert!(total_fluid_difference.get::<gallon>().abs() < 0.001);
        }

        #[test]
        #[ignore]
        // Checks numerical stability of reservoir level: level should remain after multiple pressure cycles
        fn green_circuit_reservoir_coherency() {
            let mut test_bed = test_bed_on_ground_with()
                .engines_off()
                .on_the_ground()
                .set_cold_dark_inputs()
                .set_ptu_state(false)
                .run_one_tick();

            // Starting EDP wait for pressure rise to make sure system is primed
            test_bed = test_bed
                .start_eng1(Ratio::new::<percent>(80.))
                .run_waiting_for(Duration::from_secs(20));
            assert!(test_bed.is_green_pressure_switch_pressurised());
            assert!(test_bed.green_pressure() < Pressure::new::<psi>(3500.));
            assert!(test_bed.green_pressure() > Pressure::new::<psi>(2500.));

            // Shutdown and wait for pressure stabilisation
            test_bed = test_bed
                .stop_eng1()
                .run_waiting_for(Duration::from_secs(50));
            assert!(!test_bed.is_green_pressure_switch_pressurised());
            assert!(test_bed.green_pressure() < Pressure::new::<psi>(50.));
            assert!(test_bed.green_pressure() > Pressure::new::<psi>(-50.));

            let reservoir_level_after_priming = test_bed.get_green_reservoir_volume();

            // Now doing cycles of pressurisation on EDP
            for _ in 1..6 {
                test_bed = test_bed
                    .start_eng1(Ratio::new::<percent>(80.))
                    .run_waiting_for(Duration::from_secs(50));

                assert!(test_bed.green_pressure() < Pressure::new::<psi>(3500.));
                assert!(test_bed.green_pressure() > Pressure::new::<psi>(2500.));

                let current_res_level = test_bed.get_green_reservoir_volume();
                assert!(current_res_level < reservoir_level_after_priming);

                test_bed = test_bed
                    .stop_eng1()
                    .run_waiting_for(Duration::from_secs(50));
                assert!(test_bed.green_pressure() < Pressure::new::<psi>(50.));
                assert!(test_bed.green_pressure() > Pressure::new::<psi>(-50.));
            }

            let total_fluid_difference =
                reservoir_level_after_priming - test_bed.get_green_reservoir_volume();

            // Make sure no more deviation than 0.001 gallon is lost after full pressure and unpressurized states
            assert!(total_fluid_difference.get::<gallon>().abs() < 0.001);
        }

        #[test]
        #[ignore]
        // Checks numerical stability of reservoir level: level should remain after multiple pressure cycles
        fn blue_circuit_reservoir_coherency() {
            let mut test_bed = test_bed_on_ground_with()
                .engines_off()
                .on_the_ground()
                .set_cold_dark_inputs()
                .run_one_tick();

            // Starting blue_epump wait for pressure rise to make sure system is primed
            test_bed = test_bed.press_blue_epump_override_button_once();
            assert!(test_bed.blue_epump_override_is_on());

            test_bed = test_bed.run_waiting_for(Duration::from_secs(20));
            assert!(test_bed.is_blue_pressure_switch_pressurised());
            assert!(test_bed.blue_pressure() < Pressure::new::<psi>(3500.));
            assert!(test_bed.blue_pressure() > Pressure::new::<psi>(2500.));

            // Shutdown and wait for pressure stabilisation
            test_bed = test_bed.press_blue_epump_override_button_once();
            assert!(!test_bed.blue_epump_override_is_on());

            test_bed = test_bed.run_waiting_for(Duration::from_secs(50));

            assert!(!test_bed.is_blue_pressure_switch_pressurised());
            assert!(test_bed.blue_pressure() < Pressure::new::<psi>(50.));
            assert!(test_bed.blue_pressure() > Pressure::new::<psi>(-50.));

            let reservoir_level_after_priming = test_bed.get_blue_reservoir_volume();

            // Now doing cycles of pressurisation on epump relying on auto run of epump when eng is on
            for _ in 1..6 {
                test_bed = test_bed
                    .start_eng1(Ratio::new::<percent>(80.))
                    .run_waiting_for(Duration::from_secs(50));

                assert!(test_bed.blue_pressure() < Pressure::new::<psi>(3500.));
                assert!(test_bed.blue_pressure() > Pressure::new::<psi>(2500.));

                let current_res_level = test_bed.get_blue_reservoir_volume();
                assert!(current_res_level < reservoir_level_after_priming);

                test_bed = test_bed
                    .stop_eng1()
                    .run_waiting_for(Duration::from_secs(50));
                assert!(test_bed.blue_pressure() < Pressure::new::<psi>(50.));
                assert!(test_bed.blue_pressure() > Pressure::new::<psi>(-50.));

                // Now engine 2 is used
                test_bed = test_bed
                    .start_eng2(Ratio::new::<percent>(80.))
                    .run_waiting_for(Duration::from_secs(50));

                assert!(test_bed.blue_pressure() < Pressure::new::<psi>(3500.));
                assert!(test_bed.blue_pressure() > Pressure::new::<psi>(2500.));

                let current_res_level = test_bed.get_blue_reservoir_volume();
                assert!(current_res_level < reservoir_level_after_priming);

                test_bed = test_bed
                    .stop_eng2()
                    .run_waiting_for(Duration::from_secs(50));
                assert!(test_bed.blue_pressure() < Pressure::new::<psi>(50.));
                assert!(test_bed.blue_pressure() > Pressure::new::<psi>(-50.));
            }

            let total_fluid_difference =
                reservoir_level_after_priming - test_bed.get_blue_reservoir_volume();

            // Make sure no more deviation than 0.001 gallon is lost after full pressure and unpressurized states
            assert!(total_fluid_difference.get::<gallon>().abs() < 0.001);
        }

        #[test]
        fn yellow_green_edp_firevalve() {
            let mut test_bed = test_bed_on_ground_with()
                .engines_off()
                .on_the_ground()
                .set_cold_dark_inputs()
                .run_one_tick();

            // PTU would mess up the test
            test_bed = test_bed.set_ptu_state(false).run_one_tick();
            assert!(!test_bed.is_ptu_enabled());

            assert!(!test_bed.is_fire_valve_eng1_closed());
            assert!(!test_bed.is_fire_valve_eng2_closed());

            // Starting eng 1
            test_bed = test_bed
                .start_eng2(Ratio::new::<percent>(80.))
                .start_eng1(Ratio::new::<percent>(80.))
                .run_waiting_for(Duration::from_secs(5));

            // Waiting for 5s pressure should be at 3000 psi
            assert!(test_bed.is_green_pressure_switch_pressurised());
            assert!(test_bed.green_pressure() > Pressure::new::<psi>(2900.));
            assert!(test_bed.is_blue_pressure_switch_pressurised());
            assert!(test_bed.blue_pressure() > Pressure::new::<psi>(2500.));
            assert!(test_bed.is_yellow_pressure_switch_pressurised());
            assert!(test_bed.yellow_pressure() > Pressure::new::<psi>(2800.));

            assert!(!test_bed.is_fire_valve_eng1_closed());
            assert!(!test_bed.is_fire_valve_eng2_closed());

            // Green shutoff valve
            test_bed = test_bed
                .set_eng1_fire_button(true)
                .run_waiting_for(Duration::from_secs(20));

            assert!(test_bed.is_fire_valve_eng1_closed());
            assert!(!test_bed.is_fire_valve_eng2_closed());

            assert!(!test_bed.is_green_pressure_switch_pressurised());
            assert!(test_bed.green_pressure() < Pressure::new::<psi>(500.));
            assert!(test_bed.is_blue_pressure_switch_pressurised());
            assert!(test_bed.blue_pressure() > Pressure::new::<psi>(2500.));
            assert!(test_bed.is_yellow_pressure_switch_pressurised());
            assert!(test_bed.yellow_pressure() > Pressure::new::<psi>(2900.));

            // Yellow shutoff valve
            test_bed = test_bed
                .set_eng2_fire_button(true)
                .run_waiting_for(Duration::from_secs(20));

            assert!(test_bed.is_fire_valve_eng1_closed());
            assert!(test_bed.is_fire_valve_eng2_closed());

            assert!(!test_bed.is_green_pressure_switch_pressurised());
            assert!(test_bed.green_pressure() < Pressure::new::<psi>(500.));
            assert!(test_bed.is_blue_pressure_switch_pressurised());
            assert!(test_bed.blue_pressure() > Pressure::new::<psi>(2500.));
            assert!(!test_bed.is_yellow_pressure_switch_pressurised());
            assert!(test_bed.yellow_pressure() < Pressure::new::<psi>(500.));
        }

        #[test]
        fn yellow_brake_accumulator() {
            let mut test_bed = test_bed_on_ground_with()
                .engines_off()
                .on_the_ground()
                .set_cold_dark_inputs()
                .run_waiting_for(Duration::from_secs(5));

            // Getting accumulator pressure on cold start
            let mut accumulator_pressure = test_bed.get_brake_yellow_accumulator_pressure();

            // No brakes on green, no more pressure than in accumulator on yellow
            assert!(test_bed.get_brake_left_green_pressure() < Pressure::new::<psi>(50.));
            assert!(test_bed.get_brake_right_green_pressure() < Pressure::new::<psi>(50.));
            assert!(
                test_bed.get_brake_left_yellow_pressure()
                    < accumulator_pressure + Pressure::new::<psi>(50.)
            );
            assert!(
                test_bed.get_brake_right_yellow_pressure()
                    < accumulator_pressure + Pressure::new::<psi>(50.)
            );

            // No brakes even if we brake on green, no more than accumulator pressure on yellow
            test_bed = test_bed
                .set_left_brake(Ratio::new::<percent>(100.))
                .set_right_brake(Ratio::new::<percent>(100.))
                .run_waiting_for(Duration::from_secs(5));

            accumulator_pressure = test_bed.get_brake_yellow_accumulator_pressure();

            assert!(test_bed.get_brake_left_green_pressure() < Pressure::new::<psi>(50.));
            assert!(test_bed.get_brake_right_green_pressure() < Pressure::new::<psi>(50.));
            assert!(
                test_bed.get_brake_left_yellow_pressure()
                    < accumulator_pressure + Pressure::new::<psi>(50.)
            );
            assert!(
                test_bed.get_brake_right_yellow_pressure()
                    < accumulator_pressure + Pressure::new::<psi>(50.)
            );
            assert!(
                test_bed.get_brake_yellow_accumulator_pressure()
                    < accumulator_pressure + Pressure::new::<psi>(50.)
            );

            // Park brake off, loading accumulator, we expect no brake pressure but accumulator loaded
            test_bed = test_bed
                .set_left_brake(Ratio::new::<percent>(0.))
                .set_right_brake(Ratio::new::<percent>(0.))
                .set_park_brake(false)
                .set_yellow_e_pump(false)
                .run_waiting_for(Duration::from_secs(30));

            assert!(test_bed.is_yellow_pressure_switch_pressurised());
            assert!(test_bed.yellow_pressure() > Pressure::new::<psi>(2500.));
            assert!(test_bed.yellow_pressure() < Pressure::new::<psi>(3500.));

            assert!(test_bed.get_brake_left_green_pressure() < Pressure::new::<psi>(50.));
            assert!(test_bed.get_brake_right_green_pressure() < Pressure::new::<psi>(50.));
            assert!(test_bed.get_brake_left_yellow_pressure() < Pressure::new::<psi>(50.));
            assert!(test_bed.get_brake_right_yellow_pressure() < Pressure::new::<psi>(50.));

            assert!(test_bed.get_brake_yellow_accumulator_pressure() > Pressure::new::<psi>(2500.));

            // Park brake on, loaded accumulator, we expect brakes on yellow side only
            test_bed = test_bed
                .set_park_brake(true)
                .run_waiting_for(Duration::from_secs(3));

            assert!(test_bed.get_brake_left_green_pressure() < Pressure::new::<psi>(50.));
            assert!(test_bed.get_brake_right_green_pressure() < Pressure::new::<psi>(50.));
            assert!(test_bed.get_brake_left_yellow_pressure() > Pressure::new::<psi>(2000.));
            assert!(test_bed.get_brake_right_yellow_pressure() > Pressure::new::<psi>(2000.));

            assert!(test_bed.get_brake_yellow_accumulator_pressure() > Pressure::new::<psi>(2500.));
        }

        #[test]
        fn norm_brake_vs_altn_brake() {
            let mut test_bed = test_bed_on_ground_with()
                .engines_off()
                .on_the_ground()
                .set_cold_dark_inputs()
                .run_waiting_for(Duration::from_secs(5));

            // Getting accumulator pressure on cold start
            let accumulator_pressure = test_bed.get_brake_yellow_accumulator_pressure();

            // No brakes
            assert!(test_bed.get_brake_left_green_pressure() < Pressure::new::<psi>(50.));
            assert!(test_bed.get_brake_right_green_pressure() < Pressure::new::<psi>(50.));
            assert!(
                test_bed.get_brake_left_yellow_pressure()
                    < accumulator_pressure + Pressure::new::<psi>(50.)
            );
            assert!(
                test_bed.get_brake_right_yellow_pressure()
                    < accumulator_pressure + Pressure::new::<psi>(50.)
            );

            test_bed = test_bed
                .start_eng1(Ratio::new::<percent>(100.))
                .start_eng2(Ratio::new::<percent>(100.))
                .set_park_brake(false)
                .run_waiting_for(Duration::from_secs(5));

            assert!(test_bed.is_green_pressure_switch_pressurised());
            assert!(test_bed.is_yellow_pressure_switch_pressurised());
            // No brakes if we don't brake
            test_bed = test_bed
                .set_left_brake(Ratio::new::<percent>(0.))
                .set_right_brake(Ratio::new::<percent>(0.))
                .run_waiting_for(Duration::from_secs(1));

            assert!(test_bed.get_brake_left_green_pressure() < Pressure::new::<psi>(50.));
            assert!(test_bed.get_brake_right_green_pressure() < Pressure::new::<psi>(50.));
            assert!(test_bed.get_brake_left_yellow_pressure() < Pressure::new::<psi>(50.));
            assert!(test_bed.get_brake_right_yellow_pressure() < Pressure::new::<psi>(50.));

            // Braking cause green braking system to rise
            test_bed = test_bed
                .set_left_brake(Ratio::new::<percent>(100.))
                .set_right_brake(Ratio::new::<percent>(100.))
                .run_waiting_for(Duration::from_secs(1));

            assert!(test_bed.get_brake_left_green_pressure() > Pressure::new::<psi>(2000.));
            assert!(test_bed.get_brake_left_green_pressure() < Pressure::new::<psi>(3500.));
            assert!(test_bed.get_brake_right_green_pressure() > Pressure::new::<psi>(2000.));
            assert!(test_bed.get_brake_right_green_pressure() < Pressure::new::<psi>(3500.));
            assert!(test_bed.get_brake_left_yellow_pressure() < Pressure::new::<psi>(50.));
            assert!(test_bed.get_brake_right_yellow_pressure() < Pressure::new::<psi>(50.));

            // Disabling Askid causes alternate braking to work and release green brakes
            test_bed = test_bed
                .set_anti_skid(false)
                .run_waiting_for(Duration::from_secs(2));

            assert!(test_bed.get_brake_left_green_pressure() < Pressure::new::<psi>(50.));
            assert!(test_bed.get_brake_right_green_pressure() < Pressure::new::<psi>(50.));
            assert!(test_bed.get_brake_left_yellow_pressure() > Pressure::new::<psi>(950.));
            assert!(test_bed.get_brake_left_yellow_pressure() < Pressure::new::<psi>(3500.));
            assert!(test_bed.get_brake_right_yellow_pressure() > Pressure::new::<psi>(950.));
            assert!(test_bed.get_brake_right_yellow_pressure() < Pressure::new::<psi>(3500.));
        }

        #[test]
        fn no_norm_brake_inversion() {
            let mut test_bed = test_bed_on_ground_with()
                .engines_off()
                .on_the_ground()
                .set_cold_dark_inputs()
                .run_one_tick();

            test_bed = test_bed
                .start_eng1(Ratio::new::<percent>(100.))
                .start_eng2(Ratio::new::<percent>(100.))
                .set_park_brake(false)
                .run_waiting_for(Duration::from_secs(5));

            assert!(test_bed.is_green_pressure_switch_pressurised());
            assert!(test_bed.is_yellow_pressure_switch_pressurised());

            // Braking left
            test_bed = test_bed
                .set_left_brake(Ratio::new::<percent>(100.))
                .set_right_brake(Ratio::new::<percent>(0.))
                .run_waiting_for(Duration::from_secs(1));

            assert!(test_bed.get_brake_left_green_pressure() > Pressure::new::<psi>(2000.));
            assert!(test_bed.get_brake_right_green_pressure() < Pressure::new::<psi>(50.));
            assert!(test_bed.get_brake_left_yellow_pressure() < Pressure::new::<psi>(50.));
            assert!(test_bed.get_brake_right_yellow_pressure() < Pressure::new::<psi>(50.));

            // Braking right
            test_bed = test_bed
                .set_left_brake(Ratio::new::<percent>(0.))
                .set_right_brake(Ratio::new::<percent>(100.))
                .run_waiting_for(Duration::from_secs(1));

            assert!(test_bed.get_brake_left_green_pressure() < Pressure::new::<psi>(50.));
            assert!(test_bed.get_brake_right_green_pressure() > Pressure::new::<psi>(2000.));
            assert!(test_bed.get_brake_left_yellow_pressure() < Pressure::new::<psi>(50.));
            assert!(test_bed.get_brake_right_yellow_pressure() < Pressure::new::<psi>(50.));
        }

        #[test]
        fn no_alternate_brake_inversion() {
            let mut test_bed = test_bed_on_ground_with()
                .engines_off()
                .on_the_ground()
                .set_cold_dark_inputs()
                .run_one_tick();

            test_bed = test_bed
                .start_eng1(Ratio::new::<percent>(100.))
                .start_eng2(Ratio::new::<percent>(100.))
                .set_park_brake(false)
                .run_waiting_for(Duration::from_secs(5));

            assert!(test_bed.is_green_pressure_switch_pressurised());
            assert!(test_bed.is_yellow_pressure_switch_pressurised());

            // Disabling Askid causes alternate braking to work and release green brakes
            test_bed = test_bed
                .set_left_brake(Ratio::new::<percent>(0.))
                .set_right_brake(Ratio::new::<percent>(100.))
                .set_anti_skid(false)
                .run_waiting_for(Duration::from_secs(2));

            assert!(test_bed.get_brake_left_green_pressure() < Pressure::new::<psi>(50.));
            assert!(test_bed.get_brake_right_green_pressure() < Pressure::new::<psi>(50.));
            assert!(test_bed.get_brake_left_yellow_pressure() < Pressure::new::<psi>(50.));
            assert!(test_bed.get_brake_right_yellow_pressure() > Pressure::new::<psi>(950.));

            test_bed = test_bed
                .set_left_brake(Ratio::new::<percent>(100.))
                .set_right_brake(Ratio::new::<percent>(0.))
                .run_waiting_for(Duration::from_secs(2));

            assert!(test_bed.get_brake_left_green_pressure() < Pressure::new::<psi>(50.));
            assert!(test_bed.get_brake_right_green_pressure() < Pressure::new::<psi>(50.));
            assert!(test_bed.get_brake_left_yellow_pressure() > Pressure::new::<psi>(950.));
            assert!(test_bed.get_brake_right_yellow_pressure() < Pressure::new::<psi>(50.));
        }

        #[test]
        fn auto_brake_at_gear_retraction() {
            let mut test_bed = test_bed_on_ground_with()
                .engines_off()
                .on_the_ground()
                .set_cold_dark_inputs()
                .run_one_tick();

            test_bed = test_bed
                .start_eng1(Ratio::new::<percent>(100.))
                .start_eng2(Ratio::new::<percent>(100.))
                .set_park_brake(false)
                .run_waiting_for(Duration::from_secs(15));

            // No brake inputs
            test_bed = test_bed
                .set_left_brake(Ratio::new::<percent>(0.))
                .set_right_brake(Ratio::new::<percent>(0.))
                .run_waiting_for(Duration::from_secs(1));

            assert!(test_bed.get_brake_left_green_pressure() < Pressure::new::<psi>(50.));
            assert!(test_bed.get_brake_right_green_pressure() < Pressure::new::<psi>(50.));
            assert!(test_bed.get_brake_left_yellow_pressure() < Pressure::new::<psi>(50.));
            assert!(test_bed.get_brake_right_yellow_pressure() < Pressure::new::<psi>(50.));

            // Positive climb, gear up
            test_bed = test_bed
                .set_left_brake(Ratio::new::<percent>(0.))
                .set_right_brake(Ratio::new::<percent>(0.))
                .in_flight()
                .set_gear_lever_up()
                .run_waiting_for(Duration::from_secs(1));

            // Check auto brake is active
            assert!(test_bed.get_brake_left_green_pressure() > Pressure::new::<psi>(50.));
            assert!(test_bed.get_brake_right_green_pressure() > Pressure::new::<psi>(50.));
            assert!(test_bed.get_brake_left_green_pressure() < Pressure::new::<psi>(1500.));
            assert!(test_bed.get_brake_right_green_pressure() < Pressure::new::<psi>(1500.));

            assert!(test_bed.get_brake_left_yellow_pressure() < Pressure::new::<psi>(50.));
            assert!(test_bed.get_brake_right_yellow_pressure() < Pressure::new::<psi>(50.));

            // Check no more autobrakes after 3s
            test_bed = test_bed.run_waiting_for(Duration::from_secs(3));

            assert!(test_bed.get_brake_left_green_pressure() < Pressure::new::<psi>(50.));
            assert!(test_bed.get_brake_right_green_pressure() < Pressure::new::<psi>(50.));

            assert!(test_bed.get_brake_left_yellow_pressure() < Pressure::new::<psi>(50.));
            assert!(test_bed.get_brake_right_yellow_pressure() < Pressure::new::<psi>(50.));
        }

        #[test]
        fn alternate_brake_accumulator_is_emptying_while_braking() {
            let mut test_bed = test_bed_on_ground_with()
                .on_the_ground()
                .set_cold_dark_inputs()
                .start_eng1(Ratio::new::<percent>(100.))
                .start_eng2(Ratio::new::<percent>(100.))
                .set_park_brake(false)
                .run_waiting_for(Duration::from_secs(15));

            // Check we got yellow pressure and brake accumulator loaded
            assert!(test_bed.yellow_pressure() >= Pressure::new::<psi>(2500.));
            assert!(
                test_bed.get_brake_yellow_accumulator_pressure() >= Pressure::new::<psi>(2500.)
            );

            // Disabling green and yellow side so accumulator stop being able to reload
            test_bed = test_bed
                .set_ptu_state(false)
                .set_yellow_ed_pump(false)
                .set_green_ed_pump(false)
                .set_yellow_e_pump(true)
                .run_waiting_for(Duration::from_secs(30));

            assert!(test_bed.yellow_pressure() <= Pressure::new::<psi>(100.));
            assert!(test_bed.green_pressure() <= Pressure::new::<psi>(100.));
            assert!(
                test_bed.get_brake_yellow_accumulator_pressure() >= Pressure::new::<psi>(2500.)
            );

            // Now using brakes and check accumulator gets empty
            test_bed = test_bed
                .empty_brake_accumulator_using_pedal_brake()
                .run_waiting_for(Duration::from_secs(1));

            assert!(
                test_bed.get_brake_yellow_accumulator_pressure() <= Pressure::new::<psi>(1000.)
            );
            assert!(
                test_bed.get_brake_yellow_accumulator_fluid_volume() <= Volume::new::<gallon>(0.01)
            );
        }

        #[test]
        fn brakes_inactive_in_flight() {
            let mut test_bed = test_bed_on_ground_with()
                .set_cold_dark_inputs()
                .in_flight()
                .set_gear_lever_up()
                .run_waiting_for(Duration::from_secs(10));

            // No brake inputs
            test_bed = test_bed
                .set_left_brake(Ratio::new::<percent>(0.))
                .set_right_brake(Ratio::new::<percent>(0.))
                .run_waiting_for(Duration::from_secs(1));

            assert!(test_bed.get_brake_left_green_pressure() < Pressure::new::<psi>(50.));
            assert!(test_bed.get_brake_right_green_pressure() < Pressure::new::<psi>(50.));
            assert!(test_bed.get_brake_left_yellow_pressure() < Pressure::new::<psi>(50.));
            assert!(test_bed.get_brake_right_yellow_pressure() < Pressure::new::<psi>(50.));

            // Now full brakes
            test_bed = test_bed
                .set_left_brake(Ratio::new::<percent>(100.))
                .set_right_brake(Ratio::new::<percent>(100.))
                .run_waiting_for(Duration::from_secs(1));

            // Check no action on brakes
            assert!(test_bed.get_brake_left_green_pressure() < Pressure::new::<psi>(50.));
            assert!(test_bed.get_brake_right_green_pressure() < Pressure::new::<psi>(50.));

            assert!(test_bed.get_brake_left_yellow_pressure() < Pressure::new::<psi>(50.));
            assert!(test_bed.get_brake_right_yellow_pressure() < Pressure::new::<psi>(50.));
        }

        #[test]
        fn brakes_norm_active_in_flight_gear_down() {
            let mut test_bed = test_bed_on_ground_with()
                .set_cold_dark_inputs()
                .in_flight()
                .set_gear_lever_up()
                .run_waiting_for(Duration::from_secs(10));

            // Now full brakes gear down
            test_bed = test_bed
                .set_left_brake(Ratio::new::<percent>(100.))
                .set_right_brake(Ratio::new::<percent>(100.))
                .set_gear_lever_down()
                .run_waiting_for(Duration::from_secs(1));

            // Brakes norm should work normally
            assert!(test_bed.get_brake_left_green_pressure() > Pressure::new::<psi>(50.));
            assert!(test_bed.get_brake_right_green_pressure() > Pressure::new::<psi>(50.));

            assert!(test_bed.get_brake_left_yellow_pressure() < Pressure::new::<psi>(50.));
            assert!(test_bed.get_brake_right_yellow_pressure() < Pressure::new::<psi>(50.));
        }

        #[test]
        fn brakes_alternate_active_in_flight_gear_down() {
            let mut test_bed = test_bed_on_ground_with()
                .set_cold_dark_inputs()
                .in_flight()
                .set_gear_lever_up()
                .run_waiting_for(Duration::from_secs(10));

            // Now full brakes gear down
            test_bed = test_bed
                .set_left_brake(Ratio::new::<percent>(100.))
                .set_right_brake(Ratio::new::<percent>(100.))
                .set_gear_lever_down()
                .set_anti_skid(false)
                .run_waiting_for(Duration::from_secs(1));

            // Brakes norm should work normally
            assert!(test_bed.get_brake_left_green_pressure() < Pressure::new::<psi>(50.));
            assert!(test_bed.get_brake_right_green_pressure() < Pressure::new::<psi>(50.));

            assert!(test_bed.get_brake_left_yellow_pressure() > Pressure::new::<psi>(900.));
            assert!(test_bed.get_brake_right_yellow_pressure() > Pressure::new::<psi>(900.));
        }

        #[test]
        // Testing that green for brakes is only available if park brake is on while altn pressure is at too low level
        fn brake_logic_green_backup_emergency() {
            let mut test_bed = test_bed_on_ground_with()
                .engines_off()
                .on_the_ground()
                .load_brake_accumulator()
                .set_cold_dark_inputs()
                .run_one_tick();

            // Setting on ground with yellow side hydraulics off
            // This should prevent yellow accumulator to fill
            test_bed = test_bed
                .start_eng1(Ratio::new::<percent>(100.))
                .start_eng2(Ratio::new::<percent>(100.))
                .set_park_brake(true)
                .set_ptu_state(false)
                .set_yellow_e_pump(true)
                .set_yellow_ed_pump(false)
                .run_waiting_for(Duration::from_secs(15));

            // Braking but park is on: no output on green brakes expected
            test_bed = test_bed
                .set_left_brake(Ratio::new::<percent>(100.))
                .set_right_brake(Ratio::new::<percent>(100.))
                .run_waiting_for(Duration::from_secs(1));

            assert!(test_bed.get_brake_left_green_pressure() < Pressure::new::<psi>(50.));
            assert!(test_bed.get_brake_right_green_pressure() < Pressure::new::<psi>(50.));
            assert!(test_bed.get_brake_left_yellow_pressure() > Pressure::new::<psi>(500.));
            assert!(test_bed.get_brake_right_yellow_pressure() > Pressure::new::<psi>(500.));

            // With no more fluid in yellow accumulator, green should work as emergency
            test_bed = test_bed
                .empty_brake_accumulator_using_park_brake()
                .set_left_brake(Ratio::new::<percent>(100.))
                .set_right_brake(Ratio::new::<percent>(100.))
                .run_waiting_for(Duration::from_secs(1));

            assert!(test_bed.get_brake_left_green_pressure() > Pressure::new::<psi>(1000.));
            assert!(test_bed.get_brake_right_green_pressure() > Pressure::new::<psi>(1000.));
            assert!(test_bed.get_brake_left_yellow_pressure() < Pressure::new::<psi>(50.));
            assert!(test_bed.get_brake_right_yellow_pressure() < Pressure::new::<psi>(50.));
        }

        #[test]
        fn autobrakes_arms_in_flight_lo_or_med() {
            let mut test_bed = test_bed_on_ground_with()
                .set_cold_dark_inputs()
                .in_flight()
                .set_gear_lever_up()
                .run_waiting_for(Duration::from_secs(12));

            assert!(test_bed.autobrake_mode() == AutobrakeMode::NONE);

            test_bed = test_bed
                .set_autobrake_low()
                .run_waiting_for(Duration::from_secs(1));

            assert!(test_bed.autobrake_mode() == AutobrakeMode::LOW);

            test_bed = test_bed
                .set_autobrake_med()
                .run_waiting_for(Duration::from_secs(1));

            assert!(test_bed.autobrake_mode() == AutobrakeMode::MED);
        }

        #[test]
        fn autobrakes_arming_according_to_set_variable() {
            let mut test_bed = test_bed_on_ground_with()
                .set_cold_dark_inputs()
                .on_the_ground()
                .set_park_brake(false)
                .start_eng1(Ratio::new::<percent>(100.))
                .start_eng2(Ratio::new::<percent>(100.))
                .run_waiting_for(Duration::from_secs(10));

            assert!(test_bed.autobrake_mode() == AutobrakeMode::NONE);

            // set autobrake to LOW
            test_bed = test_bed
                .set_autobrake_low_with_set_variable()
                .run_waiting_for(Duration::from_secs(1));
            assert!(test_bed.autobrake_mode() == AutobrakeMode::LOW);

            // using the set variable again is still resulting in LOW
            // and not disarming
            test_bed = test_bed
                .set_autobrake_low_with_set_variable()
                .run_waiting_for(Duration::from_secs(1));
            assert!(test_bed.autobrake_mode() == AutobrakeMode::LOW);

            // set autobrake to MED
            test_bed = test_bed
                .set_autobrake_med_with_set_variable()
                .run_waiting_for(Duration::from_secs(1));
            assert!(test_bed.autobrake_mode() == AutobrakeMode::MED);

            // set autobrake to MAX
            test_bed = test_bed
                .set_autobrake_max_with_set_variable()
                .run_waiting_for(Duration::from_secs(1));
            assert!(test_bed.autobrake_mode() == AutobrakeMode::MAX);

            // set autobrake to DISARMED
            test_bed = test_bed
                .set_autobrake_disarmed_with_set_variable()
                .run_waiting_for(Duration::from_secs(1));
            assert!(test_bed.autobrake_mode() == AutobrakeMode::NONE);
        }

        #[test]
        fn autobrakes_disarms_if_green_pressure_low() {
            let mut test_bed = test_bed_on_ground_with()
                .set_cold_dark_inputs()
                .in_flight()
                .set_gear_lever_up()
                .run_waiting_for(Duration::from_secs(12));

            assert!(test_bed.autobrake_mode() == AutobrakeMode::NONE);

            test_bed = test_bed
                .set_autobrake_low()
                .run_waiting_for(Duration::from_secs(1));

            assert!(test_bed.autobrake_mode() == AutobrakeMode::LOW);

            test_bed = test_bed
                .set_ptu_state(false)
                .stop_eng1()
                .run_waiting_for(Duration::from_secs(20));

            assert!(test_bed.autobrake_mode() == AutobrakeMode::NONE);
        }

        #[test]
        fn autobrakes_does_not_disarm_if_askid_off_but_sim_not_ready() {
            let mut test_bed = test_bed_on_ground_with()
                .set_cold_dark_inputs()
                .in_flight()
                .sim_not_ready()
                .set_gear_lever_up()
                .run_waiting_for(Duration::from_secs(12));

            assert!(test_bed.autobrake_mode() == AutobrakeMode::NONE);

            test_bed = test_bed
                .set_autobrake_med()
                .run_waiting_for(Duration::from_secs(1));

            assert!(test_bed.autobrake_mode() == AutobrakeMode::MED);

            // sim is not ready --> no disarm
            test_bed = test_bed
                .set_anti_skid(false)
                .run_waiting_for(Duration::from_secs(1));

            assert!(test_bed.autobrake_mode() == AutobrakeMode::MED);

            // sim is now ready --> disarm expected
            test_bed = test_bed.sim_ready().run_waiting_for(Duration::from_secs(1));

            assert!(test_bed.autobrake_mode() == AutobrakeMode::NONE);
        }

        #[test]
        fn autobrakes_disarms_if_askid_off() {
            let mut test_bed = test_bed_on_ground_with()
                .set_cold_dark_inputs()
                .in_flight()
                .set_gear_lever_up()
                .run_waiting_for(Duration::from_secs(12));

            assert!(test_bed.autobrake_mode() == AutobrakeMode::NONE);

            test_bed = test_bed
                .set_autobrake_med()
                .run_waiting_for(Duration::from_secs(1));

            assert!(test_bed.autobrake_mode() == AutobrakeMode::MED);

            test_bed = test_bed
                .set_anti_skid(false)
                .run_waiting_for(Duration::from_secs(1));

            assert!(test_bed.autobrake_mode() == AutobrakeMode::NONE);
        }

        #[test]
        fn autobrakes_max_wont_arm_in_flight() {
            let mut test_bed = test_bed_on_ground_with()
                .set_cold_dark_inputs()
                .in_flight()
                .set_gear_lever_up()
                .run_waiting_for(Duration::from_secs(15));

            assert!(test_bed.autobrake_mode() == AutobrakeMode::NONE);

            test_bed = test_bed
                .set_autobrake_max()
                .run_waiting_for(Duration::from_secs(1));

            assert!(test_bed.autobrake_mode() == AutobrakeMode::NONE);

            // using the set variable should also not work
            test_bed = test_bed
                .set_autobrake_max_with_set_variable()
                .run_waiting_for(Duration::from_secs(1));

            assert!(test_bed.autobrake_mode() == AutobrakeMode::NONE);
        }

        #[test]
        fn autobrakes_taxiing_wont_disarm_when_braking() {
            let mut test_bed = test_bed_on_ground_with()
                .set_cold_dark_inputs()
                .on_the_ground()
                .start_eng1(Ratio::new::<percent>(60.))
                .start_eng2(Ratio::new::<percent>(60.))
                .run_waiting_for(Duration::from_secs(3));

            test_bed = test_bed
                .set_autobrake_max()
                .set_right_brake(Ratio::new::<percent>(100.))
                .set_left_brake(Ratio::new::<percent>(100.))
                .run_waiting_for(Duration::from_secs(1));

            assert!(test_bed.autobrake_mode() == AutobrakeMode::MAX);
        }

        #[test]
        fn autobrakes_activates_on_ground_on_spoiler_deploy() {
            let mut test_bed = test_bed_on_ground_with()
                .set_cold_dark_inputs()
                .on_the_ground()
                .set_park_brake(false)
                .start_eng1(Ratio::new::<percent>(100.))
                .start_eng2(Ratio::new::<percent>(100.))
                .run_waiting_for(Duration::from_secs(3));

            test_bed = test_bed
                .set_autobrake_max()
                .set_deploy_ground_spoilers()
                .run_waiting_for(Duration::from_secs(6));

            assert!(test_bed.autobrake_mode() == AutobrakeMode::MAX);
            assert!(test_bed.get_brake_left_green_pressure() > Pressure::new::<psi>(1000.));
            assert!(test_bed.get_brake_right_green_pressure() > Pressure::new::<psi>(1000.));

            assert!(test_bed.get_brake_left_yellow_pressure() < Pressure::new::<psi>(50.));
            assert!(test_bed.get_brake_right_yellow_pressure() < Pressure::new::<psi>(50.));
        }

        #[test]
        fn autobrakes_disengage_on_spoiler_retract() {
            let mut test_bed = test_bed_on_ground_with()
                .set_cold_dark_inputs()
                .on_the_ground()
                .set_park_brake(false)
                .start_eng1(Ratio::new::<percent>(100.))
                .start_eng2(Ratio::new::<percent>(100.))
                .run_waiting_for(Duration::from_secs(3));

            test_bed = test_bed
                .set_autobrake_max()
                .set_deploy_ground_spoilers()
                .run_waiting_for(Duration::from_secs(6));

            assert!(test_bed.autobrake_mode() == AutobrakeMode::MAX);

            test_bed = test_bed
                .set_retract_ground_spoilers()
                .run_waiting_for(Duration::from_secs(1));

            assert!(test_bed.autobrake_mode() == AutobrakeMode::NONE);
            assert!(test_bed.get_brake_left_green_pressure() < Pressure::new::<psi>(50.));
            assert!(test_bed.get_brake_right_green_pressure() < Pressure::new::<psi>(50.));
        }

        #[test]
        // Should disable with one pedal > 61° over max range of 79.4° thus 77%
        fn autobrakes_max_disengage_at_77_on_one_pedal_input() {
            let mut test_bed = test_bed_on_ground_with()
                .set_cold_dark_inputs()
                .on_the_ground()
                .set_park_brake(false)
                .start_eng1(Ratio::new::<percent>(100.))
                .start_eng2(Ratio::new::<percent>(100.))
                .run_waiting_for(Duration::from_secs(3));

            test_bed = test_bed
                .set_autobrake_max()
                .set_deploy_ground_spoilers()
                .run_waiting_for(Duration::from_secs(6));

            assert!(test_bed.autobrake_mode() == AutobrakeMode::MAX);
            assert!(test_bed.get_brake_left_green_pressure() > Pressure::new::<psi>(1000.));
            assert!(test_bed.get_brake_right_green_pressure() > Pressure::new::<psi>(1000.));

            test_bed = test_bed
                .set_left_brake(Ratio::new::<percent>(70.))
                .run_waiting_for(Duration::from_secs(1))
                .set_left_brake(Ratio::new::<percent>(0.))
                .run_waiting_for(Duration::from_secs(1));

            assert!(test_bed.autobrake_mode() == AutobrakeMode::MAX);
            assert!(test_bed.get_brake_left_green_pressure() > Pressure::new::<psi>(1000.));
            assert!(test_bed.get_brake_right_green_pressure() > Pressure::new::<psi>(1000.));

            test_bed = test_bed
                .set_left_brake(Ratio::new::<percent>(78.))
                .run_waiting_for(Duration::from_secs(1))
                .set_left_brake(Ratio::new::<percent>(0.))
                .run_waiting_for(Duration::from_secs(1));

            assert!(test_bed.autobrake_mode() == AutobrakeMode::NONE);
            assert!(test_bed.get_brake_left_green_pressure() < Pressure::new::<psi>(50.));
            assert!(test_bed.get_brake_right_green_pressure() < Pressure::new::<psi>(50.));
        }

        #[test]
        fn autobrakes_max_disengage_at_52_on_both_pedal_input() {
            let mut test_bed = test_bed_on_ground_with()
                .set_cold_dark_inputs()
                .on_the_ground()
                .set_park_brake(false)
                .start_eng1(Ratio::new::<percent>(100.))
                .start_eng2(Ratio::new::<percent>(100.))
                .run_waiting_for(Duration::from_secs(1));

            test_bed = test_bed
                .set_autobrake_max()
                .set_deploy_ground_spoilers()
                .run_waiting_for(Duration::from_secs(6));

            assert!(test_bed.autobrake_mode() == AutobrakeMode::MAX);
            assert!(test_bed.get_brake_left_green_pressure() > Pressure::new::<psi>(1000.));
            assert!(test_bed.get_brake_right_green_pressure() > Pressure::new::<psi>(1000.));

            test_bed = test_bed
                .set_left_brake(Ratio::new::<percent>(55.))
                .run_waiting_for(Duration::from_secs(1))
                .set_left_brake(Ratio::new::<percent>(0.))
                .run_waiting_for(Duration::from_secs(1));

            assert!(test_bed.autobrake_mode() == AutobrakeMode::MAX);
            assert!(test_bed.get_brake_left_green_pressure() > Pressure::new::<psi>(1000.));
            assert!(test_bed.get_brake_right_green_pressure() > Pressure::new::<psi>(1000.));

            test_bed = test_bed
                .set_left_brake(Ratio::new::<percent>(55.))
                .set_right_brake(Ratio::new::<percent>(55.))
                .run_waiting_for(Duration::from_secs(1))
                .set_left_brake(Ratio::new::<percent>(0.))
                .set_right_brake(Ratio::new::<percent>(0.))
                .run_waiting_for(Duration::from_secs(1));

            assert!(test_bed.autobrake_mode() == AutobrakeMode::NONE);
            assert!(test_bed.get_brake_left_green_pressure() < Pressure::new::<psi>(50.));
            assert!(test_bed.get_brake_right_green_pressure() < Pressure::new::<psi>(50.));
        }

        #[test]
        // Should disable with one pedals > 42° over max range of 79.4° thus 52%
        fn autobrakes_med_disengage_at_52_on_one_pedal_input() {
            let mut test_bed = test_bed_on_ground_with()
                .set_cold_dark_inputs()
                .on_the_ground()
                .set_park_brake(false)
                .start_eng1(Ratio::new::<percent>(100.))
                .start_eng2(Ratio::new::<percent>(100.))
                .run_waiting_for(Duration::from_secs(3));

            test_bed = test_bed
                .set_autobrake_med()
                .set_deploy_ground_spoilers()
                .run_waiting_for(Duration::from_secs(6));

            assert!(test_bed.autobrake_mode() == AutobrakeMode::MED);
            assert!(test_bed.get_brake_left_green_pressure() > Pressure::new::<psi>(1000.));
            assert!(test_bed.get_brake_right_green_pressure() > Pressure::new::<psi>(1000.));

            test_bed = test_bed
                .set_right_brake(Ratio::new::<percent>(50.))
                .run_waiting_for(Duration::from_secs(1))
                .set_right_brake(Ratio::new::<percent>(0.))
                .run_waiting_for(Duration::from_secs(1));

            assert!(test_bed.autobrake_mode() == AutobrakeMode::MED);
            assert!(test_bed.get_brake_left_green_pressure() > Pressure::new::<psi>(1000.));
            assert!(test_bed.get_brake_right_green_pressure() > Pressure::new::<psi>(1000.));

            test_bed = test_bed
                .set_right_brake(Ratio::new::<percent>(55.))
                .run_waiting_for(Duration::from_secs(1))
                .set_right_brake(Ratio::new::<percent>(0.))
                .run_waiting_for(Duration::from_secs(1));

            assert!(test_bed.autobrake_mode() == AutobrakeMode::NONE);
            assert!(test_bed.get_brake_left_green_pressure() < Pressure::new::<psi>(50.));
            assert!(test_bed.get_brake_right_green_pressure() < Pressure::new::<psi>(50.));
        }

        #[test]
        fn autobrakes_med_disengage_at_11_on_both_pedal_input() {
            let mut test_bed = test_bed_on_ground_with()
                .set_cold_dark_inputs()
                .on_the_ground()
                .set_park_brake(false)
                .start_eng1(Ratio::new::<percent>(100.))
                .start_eng2(Ratio::new::<percent>(100.))
                .run_waiting_for(Duration::from_secs(3));

            test_bed = test_bed
                .set_autobrake_med()
                .set_deploy_ground_spoilers()
                .run_waiting_for(Duration::from_secs(6));

            assert!(test_bed.autobrake_mode() == AutobrakeMode::MED);
            assert!(test_bed.get_brake_left_green_pressure() > Pressure::new::<psi>(1000.));
            assert!(test_bed.get_brake_right_green_pressure() > Pressure::new::<psi>(1000.));

            test_bed = test_bed
                .set_right_brake(Ratio::new::<percent>(15.))
                .run_waiting_for(Duration::from_secs(1))
                .set_right_brake(Ratio::new::<percent>(0.))
                .run_waiting_for(Duration::from_secs(1));

            assert!(test_bed.autobrake_mode() == AutobrakeMode::MED);
            assert!(test_bed.get_brake_left_green_pressure() > Pressure::new::<psi>(1000.));
            assert!(test_bed.get_brake_right_green_pressure() > Pressure::new::<psi>(1000.));

            test_bed = test_bed
                .set_right_brake(Ratio::new::<percent>(15.))
                .set_left_brake(Ratio::new::<percent>(15.))
                .run_waiting_for(Duration::from_secs(1))
                .set_right_brake(Ratio::new::<percent>(0.))
                .set_left_brake(Ratio::new::<percent>(0.))
                .run_waiting_for(Duration::from_secs(1));

            assert!(test_bed.autobrake_mode() == AutobrakeMode::NONE);
            assert!(test_bed.get_brake_left_green_pressure() < Pressure::new::<psi>(50.));
            assert!(test_bed.get_brake_right_green_pressure() < Pressure::new::<psi>(50.));
        }

        #[test]
        fn autobrakes_max_disarm_after_10s_in_flight() {
            let mut test_bed = test_bed_on_ground_with()
                .set_cold_dark_inputs()
                .on_the_ground()
                .set_park_brake(false)
                .start_eng1(Ratio::new::<percent>(100.))
                .start_eng2(Ratio::new::<percent>(100.))
                .run_waiting_for(Duration::from_secs(1));

            test_bed = test_bed
                .set_autobrake_max()
                .run_waiting_for(Duration::from_secs(1));

            assert!(test_bed.autobrake_mode() == AutobrakeMode::MAX);

            test_bed = test_bed.in_flight().run_waiting_for(Duration::from_secs(6));

            assert!(test_bed.autobrake_mode() == AutobrakeMode::MAX);

            test_bed = test_bed.in_flight().run_waiting_for(Duration::from_secs(6));

            assert!(test_bed.autobrake_mode() == AutobrakeMode::NONE);
        }

        #[test]
        fn autobrakes_does_not_disarm_after_10s_when_started_in_flight() {
            let mut test_bed = test_bed_in_flight_with()
                .set_cold_dark_inputs()
                .in_flight()
                .run_waiting_for(Duration::from_secs(1));

            test_bed = test_bed
                .set_autobrake_med_with_set_variable()
                .run_waiting_for(Duration::from_secs(1));

            assert!(test_bed.autobrake_mode() == AutobrakeMode::MED);

            test_bed = test_bed.in_flight().run_waiting_for(Duration::from_secs(6));

            assert!(test_bed.autobrake_mode() == AutobrakeMode::MED);

            test_bed = test_bed.in_flight().run_waiting_for(Duration::from_secs(6));

            assert!(test_bed.autobrake_mode() == AutobrakeMode::MED);
        }

        #[test]
        fn controller_blue_epump_activates_when_no_weight_on_nose_wheel() {
            let mut test_bed = test_bed_on_ground_with()
                .engines_off()
                .on_the_ground()
                .set_cold_dark_inputs()
                .run_one_tick();

            assert!(!test_bed.query(|a| a.is_blue_epump_controller_pressurising()));

            test_bed = test_bed.rotates_on_runway().run_one_tick();

            assert!(test_bed.query(|a| a.is_blue_epump_controller_pressurising()));
        }

        #[test]
        fn controller_blue_epump_split_engine_states() {
            let mut test_bed = test_bed_on_ground_with()
                .engines_off()
                .on_the_ground()
                .set_cold_dark_inputs()
                .run_one_tick();

            assert!(!test_bed.query(|a| a.is_blue_epump_controller_pressurising()));

            test_bed = test_bed
                .start_eng1(Ratio::new::<percent>(65.))
                .run_one_tick();

            assert!(test_bed.query(|a| a.is_blue_epump_controller_pressurising()));

            test_bed = test_bed
                .start_eng2(Ratio::new::<percent>(65.))
                .stop_eng1()
                .run_one_tick();

            assert!(test_bed.query(|a| a.is_blue_epump_controller_pressurising()));
        }

        #[test]
        fn controller_blue_epump_on_off_engines() {
            let mut test_bed = test_bed_on_ground_with()
                .engines_off()
                .on_the_ground()
                .set_cold_dark_inputs()
                .start_eng1(Ratio::new::<percent>(65.))
                .start_eng2(Ratio::new::<percent>(65.))
                .run_one_tick();

            assert!(test_bed.query(|a| a.is_blue_epump_controller_pressurising()));

            test_bed = test_bed.stop_eng1().stop_eng2().run_one_tick();

            assert!(!test_bed.query(|a| a.is_blue_epump_controller_pressurising()));
        }

        #[test]
        fn controller_blue_epump_override() {
            let mut test_bed = test_bed_on_ground_with()
                .engines_off()
                .on_the_ground()
                .set_cold_dark_inputs()
                .press_blue_epump_override_button_once()
                .run_one_tick();

            assert!(test_bed.query(|a| a.is_blue_epump_controller_pressurising()));

            test_bed = test_bed
                .press_blue_epump_override_button_once()
                .run_one_tick();

            assert!(!test_bed.query(|a| a.is_blue_epump_controller_pressurising()));
        }

        #[test]
        fn controller_blue_epump_override_without_power_shall_not_run_blue_pump() {
            let mut test_bed = test_bed_on_ground_with()
                .engines_off()
                .on_the_ground()
                .set_cold_dark_inputs()
                .start_eng1(Ratio::new::<percent>(65.))
                .run_one_tick();

            assert!(test_bed.query(|a| a.is_blue_epump_controller_pressurising()));

            test_bed = test_bed.dc_ess_lost().run_one_tick();

            assert!(!test_bed.query(|a| a.is_blue_epump_controller_pressurising()));
        }

        #[test]
        fn controller_yellow_epump_is_activated_by_overhead_button() {
            let mut test_bed = test_bed_on_ground_with()
                .engines_off()
                .on_the_ground()
                .set_cold_dark_inputs()
                .run_one_tick();

            assert!(!test_bed.query(|a| a.is_yellow_epump_controller_pressurising()));

            test_bed = test_bed.set_yellow_e_pump(false).run_one_tick();

            assert!(test_bed.query(|a| a.is_yellow_epump_controller_pressurising()));

            test_bed = test_bed.set_yellow_e_pump(true).run_one_tick();

            assert!(!test_bed.query(|a| a.is_yellow_epump_controller_pressurising()));
        }

        #[test]
        fn controller_yellow_epump_unpowered_cant_command_pump() {
            let mut test_bed = test_bed_on_ground_with()
                .engines_off()
                .on_the_ground()
                .set_cold_dark_inputs()
                .set_yellow_e_pump(false)
                .run_one_tick();

            assert!(test_bed.query(|a| a.is_yellow_epump_controller_pressurising()));

            test_bed = test_bed.dc_bus_2_lost().run_one_tick();

            assert!(!test_bed.query(|a| a.is_yellow_epump_controller_pressurising()));
        }

        #[test]
        fn controller_yellow_epump_can_operate_from_cargo_door_without_main_control_power_bus() {
            let mut test_bed = test_bed_on_ground_with()
                .engines_off()
                .on_the_ground()
                .set_cold_dark_inputs()
                .run_one_tick();

            assert!(!test_bed.query(|a| a.is_cargo_powering_yellow_epump()));

            test_bed = test_bed
                .dc_ground_service_lost()
                .open_fwd_cargo_door()
                .run_waiting_for(
                    Duration::from_secs(1) + A320DoorController::DELAY_UNLOCK_TO_HYDRAULIC_CONTROL,
                );

            assert!(test_bed.query(|a| a.is_cargo_powering_yellow_epump()));
        }

        #[test]
        fn controller_engine_driven_pump1_overhead_button_logic_with_eng_on() {
            let mut test_bed = test_bed_on_ground_with()
                .engines_off()
                .on_the_ground()
                .set_cold_dark_inputs()
                .run_one_tick();

            assert!(test_bed.query(|a| a.is_edp1_green_pump_controller_pressurising()));

            test_bed = test_bed
                .start_eng1(Ratio::new::<percent>(65.))
                .run_one_tick();
            assert!(test_bed.query(|a| a.is_edp1_green_pump_controller_pressurising()));

            test_bed = test_bed.set_green_ed_pump(false).run_one_tick();
            assert!(!test_bed.query(|a| a.is_edp1_green_pump_controller_pressurising()));

            test_bed = test_bed.set_green_ed_pump(true).run_one_tick();
            assert!(test_bed.query(|a| a.is_edp1_green_pump_controller_pressurising()));
        }

        #[test]
        fn controller_engine_driven_pump1_fire_overhead_released_stops_pump() {
            let mut test_bed = test_bed_on_ground_with()
                .engines_off()
                .on_the_ground()
                .set_cold_dark_inputs()
                .start_eng1(Ratio::new::<percent>(65.))
                .start_eng2(Ratio::new::<percent>(65.))
                .run_one_tick();

            assert!(test_bed.query(|a| a.is_edp1_green_pump_controller_pressurising()));

            test_bed = test_bed.set_eng1_fire_button(true).run_one_tick();
            assert!(!test_bed.query(|a| a.is_edp1_green_pump_controller_pressurising()));
        }

        #[test]
        fn controller_engine_driven_pump2_overhead_button_logic_with_eng_on() {
            let mut test_bed = test_bed_on_ground_with()
                .engines_off()
                .on_the_ground()
                .set_cold_dark_inputs()
                .run_one_tick();

            assert!(test_bed.query(|a| a.is_edp2_yellow_pump_controller_pressurising()));

            test_bed = test_bed
                .start_eng2(Ratio::new::<percent>(65.))
                .run_one_tick();
            assert!(test_bed.query(|a| a.is_edp2_yellow_pump_controller_pressurising()));

            test_bed = test_bed.set_yellow_ed_pump(false).run_one_tick();
            assert!(!test_bed.query(|a| a.is_edp2_yellow_pump_controller_pressurising()));

            test_bed = test_bed.set_yellow_ed_pump(true).run_one_tick();
            assert!(test_bed.query(|a| a.is_edp2_yellow_pump_controller_pressurising()));
        }

        #[test]
        fn controller_engine_driven_pump2_fire_overhead_released_stops_pump() {
            let mut test_bed = test_bed_on_ground_with()
                .engines_off()
                .on_the_ground()
                .set_cold_dark_inputs()
                .start_eng1(Ratio::new::<percent>(65.))
                .start_eng2(Ratio::new::<percent>(65.))
                .run_one_tick();

            assert!(test_bed.query(|a| a.is_edp2_yellow_pump_controller_pressurising()));

            test_bed = test_bed.set_eng2_fire_button(true).run_one_tick();
            assert!(!test_bed.query(|a| a.is_edp2_yellow_pump_controller_pressurising()));
        }

        #[test]
        fn controller_ptu_on_off_with_overhead_pushbutton() {
            let mut test_bed = test_bed_on_ground_with()
                .engines_off()
                .on_the_ground()
                .set_cold_dark_inputs()
                .run_one_tick();

            assert!(test_bed.query(|a| a.is_ptu_controller_activating_ptu()));

            test_bed = test_bed.set_ptu_state(false).run_one_tick();

            assert!(!test_bed.query(|a| a.is_ptu_controller_activating_ptu()));

            test_bed = test_bed.set_ptu_state(true).run_one_tick();

            assert!(test_bed.query(|a| a.is_ptu_controller_activating_ptu()));
        }

        #[test]
        fn controller_ptu_off_when_cargo_door_is_moved() {
            let mut test_bed = test_bed_on_ground_with()
                .engines_off()
                .on_the_ground()
                .set_cold_dark_inputs()
                .run_one_tick();

            assert!(test_bed.query(|a| a.is_ptu_controller_activating_ptu()));

            test_bed = test_bed.open_fwd_cargo_door().run_waiting_for(
                Duration::from_secs(1) + A320DoorController::DELAY_UNLOCK_TO_HYDRAULIC_CONTROL,
            );

            assert!(!test_bed.query(|a| a.is_ptu_controller_activating_ptu()));

            // Ptu should reactivate after door fully opened + 40s
            test_bed = test_bed.run_waiting_for(Duration::from_secs(25) + Duration::from_secs(41));

            assert!(test_bed.query(|a| a.is_ptu_controller_activating_ptu()));
        }

        #[test]
        fn controller_ptu_disabled_when_tug_attached() {
            let mut test_bed = test_bed_on_ground_with()
                .engines_off()
                .on_the_ground()
                .set_cold_dark_inputs()
                .run_one_tick();

            assert!(test_bed.query(|a| a.is_ptu_controller_activating_ptu()));

            test_bed = test_bed
                .start_eng1(Ratio::new::<percent>(65.))
                .set_park_brake(false)
                .run_one_tick();

            assert!(test_bed.query(|a| a.is_ptu_controller_activating_ptu()));

            test_bed = test_bed.set_pushback_state(true).run_one_tick();

            assert!(!test_bed.query(|a| a.is_ptu_controller_activating_ptu()));

            // Ptu should reactivate after 15ish seconds
            test_bed = test_bed
                .set_pushback_state(false)
                .run_waiting_for(Duration::from_secs(16));

            assert!(test_bed.query(|a| a.is_ptu_controller_activating_ptu()));
        }

        #[test]
        fn rat_does_not_deploy_on_ground_at_eng_off() {
            let mut test_bed = test_bed_on_ground_with()
                .set_cold_dark_inputs()
                .on_the_ground()
                .start_eng1(Ratio::new::<percent>(80.))
                .start_eng2(Ratio::new::<percent>(80.))
                .run_waiting_for(Duration::from_secs(10));

            assert!(test_bed.is_blue_pressure_switch_pressurised());
            assert!(test_bed.get_rat_position() <= 0.);
            assert!(test_bed.get_rat_rpm() <= 1.);

            test_bed = test_bed
                .ac_bus_1_lost()
                .ac_bus_2_lost()
                .run_waiting_for(Duration::from_secs(2));

            // RAT has not deployed
            assert!(test_bed.get_rat_position() <= 0.);
            assert!(test_bed.get_rat_rpm() <= 1.);
        }

        #[test]
        fn rat_does_not_deploy_when_sim_not_ready() {
            let mut test_bed = test_bed_on_ground_with()
                .set_cold_dark_inputs()
                .in_flight()
                .sim_not_ready()
                .start_eng1(Ratio::new::<percent>(80.))
                .start_eng2(Ratio::new::<percent>(80.))
                .run_waiting_for(Duration::from_secs(10));

            // AC off, sim not ready -> RAT should not deploy
            test_bed = test_bed
                .ac_bus_1_lost()
                .ac_bus_2_lost()
                .run_waiting_for(Duration::from_secs(2));

            assert!(!test_bed.rat_deploy_commanded());

            // AC off, sim ready -> RAT should deploy
            test_bed = test_bed.sim_ready().run_waiting_for(Duration::from_secs(2));

            assert!(test_bed.rat_deploy_commanded());
        }

        #[test]
        fn rat_deploys_on_both_ac_lost() {
            let mut test_bed = test_bed_on_ground_with()
                .set_cold_dark_inputs()
                .in_flight()
                .start_eng1(Ratio::new::<percent>(80.))
                .start_eng2(Ratio::new::<percent>(80.))
                .run_waiting_for(Duration::from_secs(10));

            assert!(!test_bed.rat_deploy_commanded());

            test_bed = test_bed
                .ac_bus_1_lost()
                .run_waiting_for(Duration::from_secs(2));

            assert!(!test_bed.rat_deploy_commanded());

            // Now all AC off should deploy RAT in flight
            test_bed = test_bed
                .ac_bus_1_lost()
                .ac_bus_2_lost()
                .run_waiting_for(Duration::from_secs(2));

            assert!(test_bed.rat_deploy_commanded());
        }

        #[test]
        fn blue_epump_unavailable_if_unpowered() {
            let mut test_bed = test_bed_on_ground_with()
                .engines_off()
                .on_the_ground()
                .set_cold_dark_inputs()
                .run_one_tick();

            test_bed = test_bed
                .start_eng2(Ratio::new::<percent>(80.))
                .run_waiting_for(Duration::from_secs(10));

            // Blue epump working
            assert!(test_bed.is_blue_pressure_switch_pressurised());

            test_bed = test_bed
                .ac_bus_2_lost()
                .run_waiting_for(Duration::from_secs(25));

            // Blue epump still working as it's not plugged on AC2
            assert!(test_bed.is_blue_pressure_switch_pressurised());

            test_bed = test_bed
                .ac_bus_1_lost()
                .run_waiting_for(Duration::from_secs(25));

            // Blue epump has stopped
            assert!(!test_bed.is_blue_pressure_switch_pressurised());
        }

        #[test]
        fn yellow_epump_unavailable_if_unpowered() {
            let mut test_bed = test_bed_on_ground_with()
                .engines_off()
                .on_the_ground()
                .set_cold_dark_inputs()
                .run_one_tick();

            test_bed = test_bed
                .set_yellow_e_pump(false)
                .run_waiting_for(Duration::from_secs(10));

            // Yellow epump working
            assert!(test_bed.is_yellow_pressure_switch_pressurised());

            test_bed = test_bed
                .ac_bus_2_lost()
                .ac_bus_1_lost()
                .run_waiting_for(Duration::from_secs(25));

            // Yellow epump still working as not plugged on AC2 or AC1
            assert!(test_bed.is_yellow_pressure_switch_pressurised());

            test_bed = test_bed
                .ac_ground_service_lost()
                .run_waiting_for(Duration::from_secs(25));

            // Yellow epump has stopped
            assert!(!test_bed.is_yellow_pressure_switch_pressurised());
        }

        #[test]
        fn flaps_and_slats_simvars() {
            let test_bed = test_bed_on_ground_with().run_one_tick();

            assert!(test_bed.contains_variable_with_name("LEFT_FLAPS_ANGLE"));
            assert!(test_bed.contains_variable_with_name("RIGHT_FLAPS_ANGLE"));
            assert!(test_bed.contains_variable_with_name("LEFT_FLAPS_POSITION_PERCENT"));
            assert!(test_bed.contains_variable_with_name("RIGHT_FLAPS_POSITION_PERCENT"));
            assert!(test_bed.contains_variable_with_name("FLAPS_IPPU_ANGLE"));
            assert!(test_bed.contains_variable_with_name("FLAPS_FPPU_ANGLE"));
            assert!(test_bed.contains_variable_with_name("LEFT_FLAPS_APPU_ANGLE"));
            assert!(test_bed.contains_variable_with_name("RIGHT_FLAPS_APPU_ANGLE"));
            assert!(test_bed.contains_variable_with_name("IS_FLAPS_MOVING"));

            assert!(test_bed.contains_variable_with_name("LEFT_SLATS_ANGLE"));
            assert!(test_bed.contains_variable_with_name("RIGHT_SLATS_ANGLE"));
            assert!(test_bed.contains_variable_with_name("LEFT_SLATS_POSITION_PERCENT"));
            assert!(test_bed.contains_variable_with_name("RIGHT_SLATS_POSITION_PERCENT"));
            assert!(test_bed.contains_variable_with_name("SLATS_IPPU_ANGLE"));
            assert!(test_bed.contains_variable_with_name("SLATS_FPPU_ANGLE"));
            assert!(test_bed.contains_variable_with_name("LEFT_SLATS_APPU_ANGLE"));
            assert!(test_bed.contains_variable_with_name("RIGHT_SLATS_APPU_ANGLE"));
            assert!(test_bed.contains_variable_with_name("IS_SLATS_MOVING"));
        }

        #[test]
        fn flaps_and_slats_declare_moving() {
            let mut test_bed = test_bed_on_ground_with()
                .engines_off()
                .on_the_ground()
                .load_brake_accumulator()
                .set_cold_dark_inputs()
                .run_waiting_for(Duration::from_secs(5));

            test_bed = test_bed
                .set_yellow_e_pump(false)
                .set_ptu_state(false)
                .set_flaps_handle_position(4)
                .run_waiting_for(Duration::from_secs(5));

            // Only yellow press so only flaps can move
            assert!(test_bed.is_flaps_moving());
            assert!(!test_bed.is_slats_moving());

            // Now slats can move through ptu
            test_bed = test_bed
                .set_ptu_state(true)
                .run_waiting_for(Duration::from_secs(5));

            assert!(test_bed.is_flaps_moving());
            assert!(test_bed.is_slats_moving());
        }

        #[test]
        fn yellow_epump_can_deploy_flaps_and_slats_on_worst_case_ptu() {
            let mut test_bed = test_bed_on_ground_with()
                .engines_off()
                .on_the_ground()
                .set_cold_dark_inputs()
                .with_worst_case_ptu()
                .run_one_tick();

            test_bed = test_bed
                .set_yellow_e_pump(false)
                .run_waiting_for(Duration::from_secs(10));

            // Yellow epump working
            assert!(test_bed.is_yellow_pressure_switch_pressurised());

            test_bed = test_bed
                .set_flaps_handle_position(4)
                .run_waiting_for(Duration::from_secs(90));

            assert!(test_bed.get_flaps_left_position_percent() > 99.);
            assert!(test_bed.get_flaps_right_position_percent() > 99.);
            assert!(test_bed.get_slats_left_position_percent() > 99.);
            assert!(test_bed.get_slats_right_position_percent() > 99.);
        }

        #[test]
        fn yellow_epump_no_ptu_can_deploy_flaps_less_33s() {
            let mut test_bed = test_bed_on_ground_with()
                .engines_off()
                .on_the_ground()
                .set_cold_dark_inputs()
                .set_ptu_state(false)
                .run_one_tick();

            test_bed = test_bed
                .set_yellow_e_pump(false)
                .run_waiting_for(Duration::from_secs(20));

            assert!(test_bed.is_yellow_pressure_switch_pressurised());

            test_bed = test_bed
                .set_flaps_handle_position(4)
                .run_waiting_for(Duration::from_secs(32));

            assert!(test_bed.get_flaps_left_position_percent() > 99.);
            assert!(test_bed.get_flaps_right_position_percent() > 99.);
            assert!(test_bed.get_slats_left_position_percent() < 1.);
            assert!(test_bed.get_slats_right_position_percent() < 1.);
        }

        #[test]
        fn blue_epump_can_deploy_slats_in_less_50_s_and_no_flaps() {
            let mut test_bed = test_bed_on_ground_with()
                .on_the_ground()
                .set_cold_dark_inputs()
                .set_blue_e_pump_ovrd_pressed(true)
                .run_waiting_for(Duration::from_secs(5));

            // Blue epump is on
            assert!(test_bed.is_blue_pressure_switch_pressurised());

            test_bed = test_bed
                .set_flaps_handle_position(4)
                .run_waiting_for(Duration::from_secs(50));

            assert!(test_bed.get_flaps_left_position_percent() <= 1.);
            assert!(test_bed.get_flaps_right_position_percent() <= 1.);
            assert!(test_bed.get_slats_left_position_percent() > 99.);
            assert!(test_bed.get_slats_right_position_percent() > 99.);
        }

        #[test]
        fn blue_epump_cannot_deploy_slats_in_less_28_s_and_no_flaps() {
            let mut test_bed = test_bed_on_ground_with()
                .on_the_ground()
                .set_cold_dark_inputs()
                .set_blue_e_pump_ovrd_pressed(true)
                .run_waiting_for(Duration::from_secs(5));

            // Blue epump is on
            assert!(test_bed.is_blue_pressure_switch_pressurised());

            test_bed = test_bed
                .set_flaps_handle_position(4)
                .run_waiting_for(Duration::from_secs(28));

            assert!(test_bed.get_flaps_left_position_percent() <= 1.);
            assert!(test_bed.get_flaps_right_position_percent() <= 1.);
            assert!(test_bed.get_slats_left_position_percent() < 99.);
            assert!(test_bed.get_slats_right_position_percent() < 99.);
        }

        #[test]
        fn yellow_plus_blue_epumps_can_deploy_flaps_and_slats() {
            let mut test_bed = test_bed_on_ground_with()
                .engines_off()
                .on_the_ground()
                .set_cold_dark_inputs()
                .run_one_tick();

            test_bed = test_bed
                .set_yellow_e_pump(false)
                .set_blue_e_pump_ovrd_pressed(true)
                .run_waiting_for(Duration::from_secs(15));

            assert!(test_bed.is_yellow_pressure_switch_pressurised());
            assert!(test_bed.is_blue_pressure_switch_pressurised());

            test_bed = test_bed
                .set_flaps_handle_position(4)
                .run_waiting_for(Duration::from_secs(45));

            assert!(test_bed.get_flaps_left_position_percent() > 99.);
            assert!(test_bed.get_flaps_right_position_percent() > 99.);
            assert!(test_bed.get_slats_left_position_percent() > 99.);
            assert!(test_bed.get_slats_right_position_percent() > 99.);
        }

        #[test]
        fn no_pressure_no_flap_slats() {
            let mut test_bed = test_bed_on_ground_with()
                .on_the_ground()
                .set_cold_dark_inputs()
                .run_waiting_for(Duration::from_secs(5));

            test_bed = test_bed
                .set_flaps_handle_position(4)
                .run_waiting_for(Duration::from_secs(10));

            assert!(test_bed.get_flaps_left_position_percent() <= 1.);
            assert!(test_bed.get_flaps_right_position_percent() <= 1.);
            assert!(test_bed.get_slats_left_position_percent() <= 1.);
            assert!(test_bed.get_slats_right_position_percent() <= 1.);

            assert!(!test_bed.is_slats_moving());
            assert!(!test_bed.is_flaps_moving());
        }

        #[test]
        fn emergency_gen_is_started_on_both_ac_lost_in_flight() {
            let mut test_bed = test_bed_on_ground_with()
                .set_cold_dark_inputs()
                .in_flight()
                .start_eng1(Ratio::new::<percent>(80.))
                .start_eng2(Ratio::new::<percent>(80.))
                .run_waiting_for(Duration::from_secs(10));

            assert!(!test_bed.is_emergency_gen_at_nominal_speed());

            test_bed = test_bed
                .ac_bus_1_lost()
                .run_waiting_for(Duration::from_secs(2));

            assert!(!test_bed.is_emergency_gen_at_nominal_speed());

            // Now all AC off should deploy RAT in flight
            test_bed = test_bed
                .ac_bus_1_lost()
                .ac_bus_2_lost()
                .run_waiting_for(Duration::from_secs(8));

            assert!(test_bed.is_emergency_gen_at_nominal_speed());
        }

        #[test]
        fn cargo_door_stays_closed_at_init() {
            let mut test_bed = test_bed_on_ground_with()
                .engines_off()
                .on_the_ground()
                .set_cold_dark_inputs()
                .run_one_tick();

            assert!(test_bed.is_cargo_fwd_door_locked_down());
            assert!(test_bed.cargo_fwd_door_position() == 0.);

            test_bed = test_bed.run_waiting_for(Duration::from_secs_f64(15.));

            assert!(test_bed.is_cargo_fwd_door_locked_down());
            assert!(test_bed.cargo_fwd_door_position() == 0.);
        }

        #[test]
        fn cargo_door_unlocks_when_commanded() {
            let mut test_bed = test_bed_on_ground_with()
                .engines_off()
                .on_the_ground()
                .set_cold_dark_inputs()
                .run_one_tick();

            assert!(test_bed.is_cargo_fwd_door_locked_down());
            assert!(test_bed.cargo_fwd_door_position() == 0.);

            test_bed = test_bed.run_waiting_for(Duration::from_secs_f64(1.));

            assert!(test_bed.is_cargo_fwd_door_locked_down());
            assert!(test_bed.cargo_fwd_door_position() == 0.);

            test_bed = test_bed
                .open_fwd_cargo_door()
                .run_waiting_for(Duration::from_secs_f64(1.));

            assert!(!test_bed.is_cargo_fwd_door_locked_down());
            assert!(test_bed.cargo_fwd_door_position() >= 0.);
        }

        #[test]
        fn cargo_door_controller_opens_the_door() {
            let mut test_bed = test_bed_on_ground_with()
                .engines_off()
                .on_the_ground()
                .set_cold_dark_inputs()
                .run_one_tick();

            assert!(test_bed.is_cargo_fwd_door_locked_down());
            assert!(test_bed.cargo_fwd_door_position() == 0.);

            test_bed = test_bed
                .open_fwd_cargo_door()
                .run_waiting_for(Duration::from_secs_f64(1.));

            assert!(!test_bed.is_cargo_fwd_door_locked_down());

            let current_position_unlocked = test_bed.cargo_fwd_door_position();

            test_bed = test_bed.open_fwd_cargo_door().run_waiting_for(
                A320DoorController::DELAY_UNLOCK_TO_HYDRAULIC_CONTROL + Duration::from_secs(1),
            );

            assert!(test_bed.cargo_fwd_door_position() > current_position_unlocked);

            test_bed = test_bed
                .open_fwd_cargo_door()
                .run_waiting_for(Duration::from_secs_f64(30.));

            assert!(test_bed.cargo_fwd_door_position() > 0.85);
        }

        #[test]
        fn fwd_cargo_door_controller_opens_fwd_door_only() {
            let mut test_bed = test_bed_on_ground_with()
                .engines_off()
                .on_the_ground()
                .set_cold_dark_inputs()
                .run_one_tick();

            assert!(test_bed.is_cargo_fwd_door_locked_down());
            assert!(test_bed.cargo_fwd_door_position() == 0.);
            assert!(test_bed.cargo_aft_door_position() == 0.);

            test_bed = test_bed
                .open_fwd_cargo_door()
                .run_waiting_for(Duration::from_secs_f64(30.));

            assert!(test_bed.cargo_fwd_door_position() > 0.85);
            assert!(test_bed.cargo_aft_door_position() == 0.);
        }

        #[test]
        fn cargo_door_opened_uses_correct_reservoir_amount() {
            let mut test_bed = test_bed_on_ground_with()
                .engines_off()
                .on_the_ground()
                .set_cold_dark_inputs()
                .set_yellow_e_pump(false)
                .set_ptu_state(false)
                .run_waiting_for(Duration::from_secs_f64(20.));

            assert!(test_bed.is_cargo_fwd_door_locked_down());
            assert!(test_bed.is_yellow_pressure_switch_pressurised());

            let pressurised_yellow_level_door_closed = test_bed.get_yellow_reservoir_volume();

            test_bed = test_bed
                .open_fwd_cargo_door()
                .run_waiting_for(Duration::from_secs_f64(40.));

            assert!(!test_bed.is_cargo_fwd_door_locked_down());
            assert!(test_bed.cargo_fwd_door_position() > 0.85);

            let pressurised_yellow_level_door_opened = test_bed.get_yellow_reservoir_volume();

            let volume_used_liter = (pressurised_yellow_level_door_closed
                - pressurised_yellow_level_door_opened)
                .get::<liter>();

            // For one cargo door we expect losing between 0.6 to 0.8 liter of fluid into the two actuators
            assert!((0.6..=0.8).contains(&volume_used_liter));
        }

        #[test]
        fn cargo_door_controller_closes_the_door() {
            let mut test_bed = test_bed_on_ground_with()
                .engines_off()
                .on_the_ground()
                .set_cold_dark_inputs()
                .run_one_tick();

            test_bed = test_bed
                .open_fwd_cargo_door()
                .run_waiting_for(Duration::from_secs_f64(30.));

            assert!(!test_bed.is_cargo_fwd_door_locked_down());
            assert!(test_bed.cargo_fwd_door_position() > 0.85);

            test_bed = test_bed
                .close_fwd_cargo_door()
                .run_waiting_for(Duration::from_secs_f64(60.));

            assert!(test_bed.is_cargo_fwd_door_locked_down());
            assert!(test_bed.cargo_fwd_door_position() <= 0.);
        }

        #[test]
        fn cargo_door_controller_closes_the_door_after_yellow_pump_auto_shutdown() {
            let mut test_bed = test_bed_on_ground_with()
                .engines_off()
                .on_the_ground()
                .set_cold_dark_inputs()
                .run_one_tick();

            test_bed = test_bed
                .open_fwd_cargo_door()
                .run_waiting_for(Duration::from_secs_f64(30.));

            assert!(!test_bed.is_cargo_fwd_door_locked_down());
            assert!(test_bed.cargo_fwd_door_position() > 0.85);

            test_bed = test_bed.run_waiting_for(Duration::from_secs_f64(30.));

            assert!(!test_bed.is_yellow_pressure_switch_pressurised());

            test_bed = test_bed
                .close_fwd_cargo_door()
                .run_waiting_for(Duration::from_secs_f64(30.));

            assert!(test_bed.is_cargo_fwd_door_locked_down());
            assert!(test_bed.cargo_fwd_door_position() <= 0.);
        }

        #[test]
        fn nose_steering_responds_to_tiller_demand_if_yellow_pressure_and_engines() {
            let mut test_bed = test_bed_on_ground_with()
                .engines_off()
                .on_the_ground()
                .set_cold_dark_inputs()
                .set_yellow_e_pump(false)
                .start_eng1(Ratio::new::<percent>(80.))
                .start_eng2(Ratio::new::<percent>(80.))
                .run_waiting_for(Duration::from_secs_f64(1.));

            test_bed = test_bed
                .set_tiller_demand(Ratio::new::<ratio>(1.))
                .run_waiting_for(Duration::from_secs_f64(5.));

            assert!(test_bed.nose_steering_position().get::<degree>() >= 73.9);
            assert!(test_bed.nose_steering_position().get::<degree>() <= 74.1);

            test_bed = test_bed
                .set_tiller_demand(Ratio::new::<ratio>(-1.))
                .run_waiting_for(Duration::from_secs_f64(10.));

            assert!(test_bed.nose_steering_position().get::<degree>() <= -73.9);
            assert!(test_bed.nose_steering_position().get::<degree>() >= -74.1);
        }

        #[test]
        fn nose_steering_does_not_move_if_yellow_pressure_but_no_engine() {
            let mut test_bed = test_bed_on_ground_with()
                .engines_off()
                .on_the_ground()
                .set_cold_dark_inputs()
                .set_yellow_e_pump(false)
                .run_one_tick();

            test_bed = test_bed
                .set_tiller_demand(Ratio::new::<ratio>(1.))
                .run_waiting_for(Duration::from_secs_f64(5.));

            assert!(test_bed.nose_steering_position().get::<degree>() <= 0.1);
            assert!(test_bed.nose_steering_position().get::<degree>() >= -0.1);

            test_bed = test_bed
                .set_tiller_demand(Ratio::new::<ratio>(-1.))
                .run_waiting_for(Duration::from_secs_f64(10.));

            assert!(test_bed.nose_steering_position().get::<degree>() <= 0.1);
            assert!(test_bed.nose_steering_position().get::<degree>() >= -0.1);
        }

        #[test]
        fn nose_steering_does_not_move_when_a_skid_off() {
            let mut test_bed = test_bed_on_ground_with()
                .engines_off()
                .on_the_ground()
                .set_cold_dark_inputs()
                .set_yellow_e_pump(false)
                .start_eng1(Ratio::new::<percent>(80.))
                .start_eng2(Ratio::new::<percent>(80.))
                .set_anti_skid(false)
                .run_one_tick();

            test_bed = test_bed
                .set_tiller_demand(Ratio::new::<ratio>(1.))
                .run_waiting_for(Duration::from_secs_f64(5.));

            assert!(test_bed.nose_steering_position().get::<degree>() >= -0.1);
            assert!(test_bed.nose_steering_position().get::<degree>() <= 0.1);
        }

        #[test]
        fn nose_steering_centers_itself_when_a_skid_off() {
            let mut test_bed = test_bed_on_ground_with()
                .engines_off()
                .on_the_ground()
                .set_cold_dark_inputs()
                .set_yellow_e_pump(false)
                .start_eng1(Ratio::new::<percent>(80.))
                .start_eng2(Ratio::new::<percent>(80.))
                .set_anti_skid(true)
                .run_waiting_for(Duration::from_secs_f64(1.));

            test_bed = test_bed
                .set_tiller_demand(Ratio::new::<ratio>(1.))
                .run_waiting_for(Duration::from_secs_f64(5.));

            assert!(test_bed.nose_steering_position().get::<degree>() >= 70.);

            test_bed = test_bed
                .set_tiller_demand(Ratio::new::<ratio>(1.))
                .set_anti_skid(false)
                .run_waiting_for(Duration::from_secs_f64(5.));

            assert!(test_bed.nose_steering_position().get::<degree>() <= 0.1);
            assert!(test_bed.nose_steering_position().get::<degree>() >= -0.1);
        }

        #[test]
        fn nose_steering_responds_to_autopilot_demand() {
            let mut test_bed = test_bed_on_ground_with()
                .engines_off()
                .on_the_ground()
                .set_cold_dark_inputs()
                .start_eng1(Ratio::new::<percent>(80.))
                .start_eng2(Ratio::new::<percent>(80.))
                .run_waiting_for(Duration::from_secs_f64(1.));

            test_bed = test_bed
                .set_autopilot_steering_demand(Ratio::new::<ratio>(1.5))
                .run_waiting_for(Duration::from_secs_f64(2.));

            assert!(test_bed.nose_steering_position().get::<degree>() >= 5.9);
            assert!(test_bed.nose_steering_position().get::<degree>() <= 6.1);

            test_bed = test_bed
                .set_autopilot_steering_demand(Ratio::new::<ratio>(-1.8))
                .run_waiting_for(Duration::from_secs_f64(4.));

            assert!(test_bed.nose_steering_position().get::<degree>() <= -5.9);
            assert!(test_bed.nose_steering_position().get::<degree>() >= -6.1);
        }

        #[test]
        fn ptu_pressurise_green_from_yellow_edp() {
            let mut test_bed = test_bed_on_ground_with()
                .set_cold_dark_inputs()
                .on_the_ground()
                .start_eng2(Ratio::new::<percent>(60.))
                .set_park_brake(false)
                .set_ptu_state(false)
                .run_waiting_for(Duration::from_secs(25));

            assert!(!test_bed.is_ptu_enabled());

            test_bed = test_bed
                .set_ptu_state(true)
                .run_waiting_for(Duration::from_secs(10));

            // Now we should have pressure in yellow and green
            assert!(test_bed.is_green_pressure_switch_pressurised());
            assert!(test_bed.green_pressure() > Pressure::new::<psi>(2000.));
            assert!(test_bed.green_pressure() < Pressure::new::<psi>(3100.));

            assert!(test_bed.is_yellow_pressure_switch_pressurised());
            assert!(test_bed.yellow_pressure() > Pressure::new::<psi>(2000.));
            assert!(test_bed.yellow_pressure() < Pressure::new::<psi>(3100.));
        }

        #[test]
        fn ptu_pressurise_yellow_from_green_edp() {
            let mut test_bed = test_bed_on_ground_with()
                .set_cold_dark_inputs()
                .on_the_ground()
                .start_eng1(Ratio::new::<percent>(60.))
                .set_park_brake(false)
                .set_ptu_state(false)
                .run_waiting_for(Duration::from_secs(25));

            assert!(!test_bed.is_ptu_enabled());

            test_bed = test_bed
                .set_ptu_state(true)
                .run_waiting_for(Duration::from_secs(25));

            // Now we should have pressure in yellow and green
            assert!(test_bed.is_green_pressure_switch_pressurised());
            assert!(test_bed.green_pressure() > Pressure::new::<psi>(2000.));
            assert!(test_bed.green_pressure() < Pressure::new::<psi>(3100.));

            assert!(test_bed.is_yellow_pressure_switch_pressurised());
            assert!(test_bed.yellow_pressure() > Pressure::new::<psi>(2000.));
            assert!(test_bed.yellow_pressure() < Pressure::new::<psi>(3100.));
        }

        #[test]
        fn yellow_epump_has_cavitation_at_low_air_press() {
            let mut test_bed = test_bed_on_ground_with()
                .engines_off()
                .on_the_ground()
                .set_cold_dark_inputs()
                .set_ptu_state(false)
                .run_one_tick();

            test_bed = test_bed
                .air_press_nominal()
                .set_yellow_e_pump(false)
                .run_waiting_for(Duration::from_secs_f64(10.));

            assert!(test_bed.yellow_pressure().get::<psi>() > 2900.);

            test_bed = test_bed
                .air_press_low()
                .run_waiting_for(Duration::from_secs_f64(10.));

            assert!(test_bed.yellow_pressure().get::<psi>() < 2000.);
        }

        #[test]
        fn low_air_press_fault_causes_ptu_fault() {
            let mut test_bed = test_bed_on_ground_with()
                .engines_off()
                .on_the_ground()
                .set_cold_dark_inputs()
                .start_eng1(Ratio::new::<percent>(80.))
                .start_eng2(Ratio::new::<percent>(80.))
                .run_waiting_for(Duration::from_millis(1000));

            assert!(!test_bed.ptu_has_fault());
            assert!(!test_bed.green_edp_has_fault());
            assert!(!test_bed.yellow_edp_has_fault());

            test_bed = test_bed
                .air_press_low()
                .run_waiting_for(Duration::from_secs_f64(10.));

            assert!(test_bed.green_edp_has_fault());
            assert!(test_bed.yellow_edp_has_fault());
            assert!(test_bed.ptu_has_fault());
        }

        #[test]
        fn low_air_press_fault_causes_yellow_blue_epump_fault() {
            let mut test_bed = test_bed_on_ground_with()
                .engines_off()
                .on_the_ground()
                .set_cold_dark_inputs()
                .start_eng1(Ratio::new::<percent>(80.))
                .start_eng2(Ratio::new::<percent>(80.))
                .run_waiting_for(Duration::from_millis(5000));

            assert!(!test_bed.blue_epump_has_fault());
            assert!(!test_bed.yellow_epump_has_fault());

            test_bed = test_bed
                .air_press_low()
                .run_waiting_for(Duration::from_secs_f64(10.));

            // Blue pump is on but yellow is off: only blue fault expected
            assert!(test_bed.blue_epump_has_fault());
            assert!(!test_bed.yellow_epump_has_fault());

            test_bed = test_bed
                .set_yellow_e_pump(false)
                .run_waiting_for(Duration::from_secs_f64(10.));

            assert!(test_bed.yellow_epump_has_fault());
        }

        #[test]
        fn no_yellow_epump_fault_after_brake_accumulator_is_filled() {
            let mut test_bed = test_bed_on_ground_with()
                .engines_off()
                .on_the_ground()
                .set_cold_dark_inputs()
                .set_yellow_e_pump(false)
                .run_waiting_for(Duration::from_millis(8000));

            assert!(test_bed.is_yellow_pressure_switch_pressurised());
            assert!(!test_bed.yellow_epump_has_fault());
        }

        #[test]
        fn ailerons_are_dropped_down_in_cold_and_dark() {
            let mut test_bed = test_bed_on_ground_with()
                .engines_off()
                .on_the_ground()
                .set_cold_dark_inputs()
                .run_one_tick();

            assert!(test_bed.get_left_aileron_position().get::<ratio>() < 0.1);
            assert!(test_bed.get_right_aileron_position().get::<ratio>() < 0.1);
        }

        #[test]
        fn ailerons_do_not_respond_in_cold_and_dark() {
            let mut test_bed = test_bed_on_ground_with()
                .engines_off()
                .on_the_ground()
                .set_cold_dark_inputs()
                .run_one_tick();

            test_bed = test_bed
                .set_ailerons_left_turn()
                .run_waiting_for(Duration::from_secs_f64(2.));

            assert!(test_bed.get_left_aileron_position().get::<ratio>() < 0.1);
            assert!(test_bed.get_right_aileron_position().get::<ratio>() < 0.1);

            test_bed = test_bed
                .set_ailerons_right_turn()
                .run_waiting_for(Duration::from_secs_f64(2.));

            assert!(test_bed.get_left_aileron_position().get::<ratio>() < 0.1);
            assert!(test_bed.get_right_aileron_position().get::<ratio>() < 0.1);
        }

        #[test]
        fn ailerons_do_not_respond_if_only_yellow_pressure() {
            let mut test_bed = test_bed_on_ground_with()
                .engines_off()
                .on_the_ground()
                .set_cold_dark_inputs()
                .set_ptu_state(false)
                .set_yellow_e_pump(false)
                .run_one_tick();

            test_bed = test_bed
                .set_ailerons_left_turn()
                .run_waiting_for(Duration::from_secs_f64(6.));

            assert!(test_bed.is_yellow_pressure_switch_pressurised());
            assert!(!test_bed.is_green_pressure_switch_pressurised());
            assert!(test_bed.get_left_aileron_position().get::<ratio>() < 0.1);
            assert!(test_bed.get_right_aileron_position().get::<ratio>() < 0.1);
        }

        #[test]
        fn ailerons_respond_if_green_pressure() {
            let mut test_bed = test_bed_on_ground_with()
                .engines_off()
                .on_the_ground()
                .set_cold_dark_inputs()
                .set_ptu_state(true)
                .load_brake_accumulator()
                .set_yellow_e_pump(false)
                .set_blue_e_pump_ovrd_pressed(true)
                .run_one_tick();

            test_bed = test_bed
                .set_ailerons_left_turn()
                .run_waiting_for(Duration::from_secs_f64(6.));

            assert!(test_bed.is_blue_pressure_switch_pressurised());
            assert!(test_bed.is_green_pressure_switch_pressurised());
            assert!(test_bed.get_left_aileron_position().get::<ratio>() > 0.9);
            assert!(test_bed.get_right_aileron_position().get::<ratio>() < 0.1);

            test_bed = test_bed
                .set_ailerons_right_turn()
                .run_waiting_for(Duration::from_secs_f64(5.));

            assert!(test_bed.is_blue_pressure_switch_pressurised());
            assert!(test_bed.is_green_pressure_switch_pressurised());
            assert!(test_bed.get_left_aileron_position().get::<ratio>() < 0.1);
            assert!(test_bed.get_right_aileron_position().get::<ratio>() > 0.9);
        }

        #[test]
        fn ailerons_droop_down_after_pressure_is_off() {
            let mut test_bed = test_bed_on_ground_with()
                .engines_off()
                .on_the_ground()
                .set_cold_dark_inputs()
                .set_ptu_state(true)
                .set_yellow_e_pump(false)
                .set_blue_e_pump_ovrd_pressed(true)
                .run_one_tick();

            test_bed = test_bed.run_waiting_for(Duration::from_secs_f64(8.));

            assert!(test_bed.is_blue_pressure_switch_pressurised());
            assert!(test_bed.is_green_pressure_switch_pressurised());
            assert!(test_bed.get_left_aileron_position().get::<ratio>() > 0.45);
            assert!(test_bed.get_right_aileron_position().get::<ratio>() > 0.45);

            test_bed = test_bed
                .set_ptu_state(false)
                .set_yellow_e_pump(true)
                .set_blue_e_pump(false)
                .run_waiting_for(Duration::from_secs_f64(50.));

            assert!(!test_bed.is_blue_pressure_switch_pressurised());
            assert!(!test_bed.is_green_pressure_switch_pressurised());
            assert!(test_bed.get_left_aileron_position().get::<ratio>() < 0.42);
            assert!(test_bed.get_right_aileron_position().get::<ratio>() < 0.42);
        }

        #[test]
        fn elevators_droop_down_after_pressure_is_off() {
            let mut test_bed = test_bed_on_ground_with()
                .engines_off()
                .on_the_ground()
                .set_cold_dark_inputs()
                .set_ptu_state(true)
                .set_yellow_e_pump(false)
                .set_blue_e_pump_ovrd_pressed(true)
                .run_one_tick();

            test_bed = test_bed.run_waiting_for(Duration::from_secs_f64(8.));

            assert!(test_bed.is_blue_pressure_switch_pressurised());
            assert!(test_bed.is_yellow_pressure_switch_pressurised());
            assert!(test_bed.is_green_pressure_switch_pressurised());
            assert!(test_bed.get_left_elevator_position().get::<ratio>() > 0.35);
            assert!(test_bed.get_right_elevator_position().get::<ratio>() > 0.35);

            test_bed = test_bed
                .set_ptu_state(false)
                .set_yellow_e_pump(true)
                .set_blue_e_pump(false)
                .run_waiting_for(Duration::from_secs_f64(75.));

            assert!(!test_bed.is_blue_pressure_switch_pressurised());
            assert!(!test_bed.is_yellow_pressure_switch_pressurised());
            assert!(!test_bed.is_green_pressure_switch_pressurised());
            assert!(test_bed.get_left_elevator_position().get::<ratio>() < 0.3);
            assert!(test_bed.get_right_elevator_position().get::<ratio>() < 0.3);
        }

        #[test]
        fn elevators_can_go_up_and_down_with_pressure() {
            let mut test_bed = test_bed_on_ground_with()
                .engines_off()
                .on_the_ground()
                .set_cold_dark_inputs()
                .set_blue_e_pump_ovrd_pressed(true)
                .run_one_tick();

            test_bed = test_bed
                .set_elevator_full_up()
                .run_waiting_for(Duration::from_secs_f64(5.));

            assert!(test_bed.is_blue_pressure_switch_pressurised());

            assert!(test_bed.get_left_elevator_position().get::<ratio>() > 0.9);
            assert!(test_bed.get_right_elevator_position().get::<ratio>() > 0.9);

            test_bed = test_bed
                .set_elevator_full_down()
                .run_waiting_for(Duration::from_secs_f64(1.5));

            assert!(test_bed.get_left_elevator_position().get::<ratio>() < 0.1);
            assert!(test_bed.get_right_elevator_position().get::<ratio>() < 0.1);
        }

        #[test]
        fn elevators_centers_with_pressure_but_no_computer_command() {
            let mut test_bed = test_bed_on_ground_with()
                .engines_off()
                .on_the_ground()
                .set_cold_dark_inputs()
                .set_blue_e_pump_ovrd_pressed(true)
                .run_one_tick();

            test_bed = test_bed
                .set_elevator_full_up()
                .run_waiting_for(Duration::from_secs_f64(5.));

            assert!(test_bed.is_blue_pressure_switch_pressurised());

            assert!(test_bed.get_left_elevator_position().get::<ratio>() > 0.9);
            assert!(test_bed.get_right_elevator_position().get::<ratio>() > 0.9);

            test_bed = test_bed
                .set_elac_actuators_de_energized()
                .run_waiting_for(Duration::from_secs_f64(2.));

            assert!(test_bed.get_left_elevator_position().get::<ratio>() < 0.4);
            assert!(test_bed.get_right_elevator_position().get::<ratio>() < 0.4);

            assert!(test_bed.get_left_elevator_position().get::<ratio>() > 0.3);
            assert!(test_bed.get_right_elevator_position().get::<ratio>() > 0.3);
        }

        #[test]
        fn cargo_door_operation_closes_yellow_leak_meas_valve() {
            let mut test_bed = test_bed_on_ground_with()
                .engines_off()
                .on_the_ground()
                .set_cold_dark_inputs()
                .run_one_tick();

            test_bed = test_bed
                .open_fwd_cargo_door()
                .run_waiting_for(Duration::from_secs_f64(10.));

            assert!(test_bed.yellow_pressure().get::<psi>() > 500.);
            assert!(!test_bed.is_yellow_leak_meas_valve_commanded_open());
            assert!(!test_bed.is_yellow_pressure_switch_pressurised());
        }

        #[test]
        fn cargo_door_operation_but_yellow_epump_on_opens_yellow_leak_meas_valve() {
            let mut test_bed = test_bed_on_ground_with()
                .engines_off()
                .on_the_ground()
                .set_cold_dark_inputs()
                .run_one_tick();

            test_bed = test_bed
                .open_fwd_cargo_door()
                .set_yellow_e_pump(false)
                .run_waiting_for(Duration::from_secs_f64(10.));

            assert!(test_bed.yellow_pressure().get::<psi>() > 500.);
            assert!(test_bed.is_yellow_leak_meas_valve_commanded_open());
            assert!(test_bed.is_yellow_pressure_switch_pressurised());
        }

        #[test]
        fn leak_meas_valve_cant_be_closed_in_flight() {
            let mut test_bed = test_bed_on_ground_with()
                .engines_off()
                .on_the_ground()
                .set_cold_dark_inputs()
                .run_one_tick();

            test_bed = test_bed
                .in_flight()
                .green_leak_meas_valve_closed()
                .blue_leak_meas_valve_closed()
                .yellow_leak_meas_valve_closed()
                .run_waiting_for(Duration::from_secs_f64(1.));

            assert!(test_bed.is_yellow_leak_meas_valve_commanded_open());
            assert!(test_bed.is_blue_leak_meas_valve_commanded_open());
            assert!(test_bed.is_green_leak_meas_valve_commanded_open());
        }

        #[test]
        fn leak_meas_valve_can_be_closed_on_ground() {
            let mut test_bed = test_bed_on_ground_with()
                .engines_off()
                .on_the_ground()
                .set_cold_dark_inputs()
                .run_one_tick();

            test_bed = test_bed
                .green_leak_meas_valve_closed()
                .blue_leak_meas_valve_closed()
                .yellow_leak_meas_valve_closed()
                .run_waiting_for(Duration::from_secs_f64(1.));

            assert!(!test_bed.is_yellow_leak_meas_valve_commanded_open());
            assert!(!test_bed.is_blue_leak_meas_valve_commanded_open());
            assert!(!test_bed.is_green_leak_meas_valve_commanded_open());
        }

        #[test]
        fn leak_meas_valve_closed_on_ground_ptu_is_working() {
            let mut test_bed = test_bed_on_ground_with()
                .engines_off()
                .on_the_ground()
                .set_cold_dark_inputs()
                .load_brake_accumulator()
                .set_yellow_e_pump(false)
                .run_one_tick();

            test_bed = test_bed
                .green_leak_meas_valve_closed()
                .blue_leak_meas_valve_closed()
                .yellow_leak_meas_valve_closed()
                .run_waiting_for(Duration::from_secs_f64(5.));

            assert!(!test_bed.is_yellow_leak_meas_valve_commanded_open());
            assert!(!test_bed.is_blue_leak_meas_valve_commanded_open());
            assert!(!test_bed.is_green_leak_meas_valve_commanded_open());

            assert!(!test_bed.is_yellow_pressure_switch_pressurised());
            assert!(!test_bed.is_green_pressure_switch_pressurised());

            assert!(test_bed.yellow_pressure().get::<psi>() > 2000.);
            assert!(test_bed.green_pressure().get::<psi>() > 2000.);
        }

        #[test]
        fn nose_wheel_steers_with_pushback_tug() {
            let mut test_bed = test_bed_on_ground_with()
                .engines_off()
                .on_the_ground()
                .set_cold_dark_inputs()
                .run_one_tick();

            test_bed = test_bed
                .set_pushback_state(true)
                .set_pushback_angle(Angle::new::<degree>(80.))
                .run_waiting_for(Duration::from_secs_f64(0.5));

            // Do not turn instantly in 0.5s
            assert!(
                test_bed.get_nose_steering_ratio() > Ratio::new::<ratio>(0.)
                    && test_bed.get_nose_steering_ratio() < Ratio::new::<ratio>(0.5)
            );

            test_bed = test_bed.run_waiting_for(Duration::from_secs_f64(5.));

            // Has turned fully after 5s
            assert!(test_bed.get_nose_steering_ratio() > Ratio::new::<ratio>(0.9));

            // Going left
            test_bed = test_bed
                .set_pushback_state(true)
                .set_pushback_angle(Angle::new::<degree>(-80.))
                .run_waiting_for(Duration::from_secs_f64(0.5));

            assert!(test_bed.get_nose_steering_ratio() > Ratio::new::<ratio>(0.2));

            test_bed = test_bed.run_waiting_for(Duration::from_secs_f64(5.));

            // Has turned fully left after 5s
            assert!(test_bed.get_nose_steering_ratio() < Ratio::new::<ratio>(-0.9));
        }

        #[test]
        fn high_pitch_ptu_simvar_on_ptu_first_start() {
            let mut test_bed = test_bed_on_ground_with()
                .set_cold_dark_inputs()
                .on_the_ground()
                .start_eng2(Ratio::new::<percent>(60.))
                .run_waiting_for(Duration::from_secs(10));

            assert!(!test_bed.is_ptu_enabled());
            assert!(test_bed.green_pressure() < Pressure::new::<psi>(100.));
            assert!(test_bed.yellow_pressure() > Pressure::new::<psi>(2900.));

            test_bed = test_bed.set_park_brake(false).run_one_tick();

            assert!(test_bed.is_ptu_enabled());
            assert!(test_bed.is_ptu_running_high_pitch_sound());
        }

        #[test]
        fn nominal_gear_retraction_extension_cycles_in_flight() {
            let mut test_bed = test_bed_on_ground_with().set_cold_dark_inputs().in_flight();

            assert!(test_bed.gear_system_state() == GearSystemState::AllDownLocked);

            test_bed = test_bed
                .set_gear_lever_up()
                .run_waiting_for(Duration::from_secs_f64(25.));
            assert!(test_bed.gear_system_state() == GearSystemState::AllUpLocked);

            test_bed = test_bed
                .set_gear_lever_down()
                .run_waiting_for(Duration::from_secs_f64(25.));
            assert!(test_bed.gear_system_state() == GearSystemState::AllDownLocked);

            test_bed = test_bed
                .set_gear_lever_up()
                .run_waiting_for(Duration::from_secs_f64(25.));
            assert!(test_bed.gear_system_state() == GearSystemState::AllUpLocked);
        }

        #[test]
        fn gear_retracts_using_yellow_epump_plus_ptu() {
            let mut test_bed = test_bed_on_ground_with()
                .set_cold_dark_inputs()
                .in_flight()
                .with_worst_case_ptu()
                .set_gear_lever_down()
                .set_green_ed_pump(false)
                .set_yellow_ed_pump(false)
                .set_yellow_e_pump(false)
                .run_waiting_for(Duration::from_secs_f64(15.));

            assert!(test_bed.is_yellow_pressure_switch_pressurised());
            assert!(test_bed.gear_system_state() == GearSystemState::AllDownLocked);

            test_bed = test_bed.set_gear_lever_up();
            test_bed = test_bed.run_waiting_for(Duration::from_secs_f64(150.));

            assert!(test_bed.gear_system_state() == GearSystemState::AllUpLocked);
        }

        #[test]
        fn emergency_gear_extension_at_2_turns_open_doors() {
            let mut test_bed = test_bed_on_ground_with()
                .set_cold_dark_inputs()
                .on_the_ground()
                .turn_emergency_gear_extension_n_turns(1)
                .run_waiting_for(Duration::from_secs_f64(5.));

            assert!(test_bed.is_all_doors_really_up());

            test_bed = test_bed
                .turn_emergency_gear_extension_n_turns(2)
                .run_waiting_for(Duration::from_secs_f64(25.));

            assert!(test_bed.is_all_doors_really_down());
        }

        #[test]
        fn emergency_gear_extension_at_3_turns_release_gear() {
            let mut test_bed = test_bed_on_ground_with()
                .set_cold_dark_inputs()
                .in_flight()
                .set_gear_lever_up()
                .run_waiting_for(Duration::from_secs_f64(25.));

            assert!(test_bed.is_all_doors_really_up());
            assert!(test_bed.is_all_gears_really_up());

            test_bed = test_bed
                .set_green_ed_pump(false)
                .set_ptu_state(false)
                .turn_emergency_gear_extension_n_turns(3)
                .run_waiting_for(Duration::from_secs_f64(35.));

            assert!(test_bed.is_all_doors_really_down());
            assert!(test_bed.is_all_gears_really_down());
        }

        #[test]
        fn complete_gear_cycle_do_not_change_fluid_volume() {
            let mut test_bed = test_bed_on_ground_with()
                .set_cold_dark_inputs()
                .in_flight()
                .set_gear_lever_down()
                .run_waiting_for(Duration::from_secs_f64(5.));

            assert!(test_bed.gear_system_state() == GearSystemState::AllDownLocked);

            let initial_fluid_quantity = test_bed.get_green_reservoir_volume();

            test_bed = test_bed
                .set_gear_lever_up()
                .run_waiting_for(Duration::from_secs_f64(20.));
            assert!(test_bed.gear_system_state() == GearSystemState::AllUpLocked);
            assert!(test_bed.is_all_doors_really_up());

            let uplocked_fluid_quantity = test_bed.get_green_reservoir_volume();

            assert!(initial_fluid_quantity - uplocked_fluid_quantity > Volume::new::<gallon>(1.));
            assert!(initial_fluid_quantity - uplocked_fluid_quantity < Volume::new::<gallon>(2.));

            test_bed = test_bed
                .set_gear_lever_down()
                .run_waiting_for(Duration::from_secs_f64(20.));
            assert!(test_bed.gear_system_state() == GearSystemState::AllDownLocked);
            assert!(test_bed.is_all_doors_really_up());

            let downlocked_fluid_quantity = test_bed.get_green_reservoir_volume();
            assert!(
                (initial_fluid_quantity - downlocked_fluid_quantity).abs()
                    < Volume::new::<gallon>(0.01)
            );
        }

        #[test]
        fn reverting_emergency_extension_do_not_change_fluid_volume() {
            let mut test_bed = test_bed_on_ground_with()
                .set_cold_dark_inputs()
                .in_flight()
                .set_gear_lever_down()
                .run_waiting_for(Duration::from_secs_f64(5.));

            assert!(test_bed.gear_system_state() == GearSystemState::AllDownLocked);

            test_bed = test_bed
                .set_gear_lever_up()
                .run_waiting_for(Duration::from_secs_f64(20.));
            assert!(test_bed.gear_system_state() == GearSystemState::AllUpLocked);
            assert!(test_bed.is_all_doors_really_up());

            let initial_uplocked_fluid_quantity = test_bed.get_green_reservoir_volume();

            test_bed = test_bed
                .set_gear_lever_down()
                .turn_emergency_gear_extension_n_turns(3)
                .run_waiting_for(Duration::from_secs_f64(30.));
            assert!(test_bed.is_all_gears_really_down());
            assert!(test_bed.is_all_doors_really_down());

            test_bed = test_bed
                .stow_emergency_gear_extension()
                .set_gear_lever_up()
                .run_waiting_for(Duration::from_secs_f64(20.));
            assert!(test_bed.is_all_gears_really_up());
            assert!(test_bed.is_all_doors_really_up());

            let final_uplocked_fluid_quantity = test_bed.get_green_reservoir_volume();

            assert!(
                (initial_uplocked_fluid_quantity - final_uplocked_fluid_quantity).abs()
                    < Volume::new::<gallon>(0.01)
            );
        }

        #[test]
        fn spoilers_move_to_requested_position() {
            let mut test_bed = test_bed_on_ground_with()
                .set_cold_dark_inputs()
                .load_brake_accumulator()
                .set_blue_e_pump_ovrd_pressed(true)
                .set_yellow_e_pump(false)
                .run_waiting_for(Duration::from_secs_f64(5.));

            assert!(test_bed.is_blue_pressure_switch_pressurised());
            assert!(test_bed.is_yellow_pressure_switch_pressurised());
            assert!(test_bed.is_green_pressure_switch_pressurised());

            test_bed = test_bed
                .set_left_spoilers_out()
                .run_waiting_for(Duration::from_secs_f64(2.));

            assert!(test_bed.get_mean_left_spoilers_position().get::<ratio>() > 0.9);
            assert!(test_bed.get_mean_right_spoilers_position().get::<ratio>() < 0.01);

            test_bed = test_bed
                .set_left_spoilers_in()
                .set_right_spoilers_out()
                .run_waiting_for(Duration::from_secs_f64(2.));

            assert!(test_bed.get_mean_right_spoilers_position().get::<ratio>() > 0.9);
            assert!(test_bed.get_mean_left_spoilers_position().get::<ratio>() < 0.01);

            test_bed = test_bed
                .set_left_spoilers_in()
                .set_right_spoilers_in()
                .run_waiting_for(Duration::from_secs_f64(2.));

            assert!(test_bed.get_mean_left_spoilers_position().get::<ratio>() < 0.01);
            assert!(test_bed.get_mean_right_spoilers_position().get::<ratio>() < 0.01);
        }

        #[test]
        fn gear_init_up_if_spawning_in_air() {
            let test_bed = test_bed_in_flight_with()
                .set_cold_dark_inputs()
                .in_flight()
                .run_one_tick();

            assert!(test_bed.gear_system_state() == GearSystemState::AllUpLocked);
        }

        #[test]
        fn gear_gravity_extension_reverted_has_correct_sequence_if_gear_lever_stays_up() {
            let mut test_bed = test_bed_in_flight_with()
                .set_cold_dark_inputs()
                .with_worst_case_ptu()
                .in_flight()
                .run_one_tick();

            assert!(test_bed.gear_system_state() == GearSystemState::AllUpLocked);

            test_bed = test_bed
                .turn_emergency_gear_extension_n_turns(3)
                .run_waiting_for(Duration::from_secs_f64(35.));

            assert!(test_bed.is_all_doors_really_down());
            assert!(test_bed.is_all_gears_really_down());

            test_bed = test_bed
                .stow_emergency_gear_extension()
                .run_waiting_for(Duration::from_secs_f64(1.));

            // Here expecing LGCIU to be unresponsive: everything stays down until gear lever command
            assert!(test_bed.is_all_doors_really_down());
            assert!(test_bed.is_all_gears_really_down());

            test_bed = test_bed
                .set_gear_lever_down()
                .run_waiting_for(Duration::from_secs_f64(5.));

            assert!(test_bed.is_all_doors_really_up());
            assert!(test_bed.is_all_gears_really_down());

            // After 5 seconds we expect gear being retracted and doors still down
            test_bed = test_bed
                .set_gear_lever_up()
                .run_waiting_for(Duration::from_secs_f64(5.));
            assert!(test_bed.gear_system_state() == GearSystemState::Retracting);
            assert!(test_bed.is_all_doors_really_down());
            assert!(!test_bed.is_all_gears_really_down());

            test_bed = test_bed.run_waiting_for(Duration::from_secs_f64(15.));

            assert!(test_bed.gear_system_state() == GearSystemState::AllUpLocked);
            assert!(test_bed.is_all_doors_really_up());
            assert!(test_bed.is_all_gears_really_up());
        }

        #[test]
        fn gear_gravity_extension_reverted_has_correct_sequence_if_gear_lever_down() {
            let mut test_bed = test_bed_in_flight_with()
                .set_cold_dark_inputs()
                .with_worst_case_ptu()
                .in_flight()
                .run_one_tick();

            assert!(test_bed.gear_system_state() == GearSystemState::AllUpLocked);

            test_bed = test_bed
                .turn_emergency_gear_extension_n_turns(1)
                .set_gear_lever_down()
                .run_waiting_for(Duration::from_secs_f64(3.));

            test_bed = test_bed
                .turn_emergency_gear_extension_n_turns(3)
                .run_waiting_for(Duration::from_secs_f64(35.));

            assert!(test_bed.is_all_doors_really_down());
            assert!(test_bed.is_all_gears_really_down());

            test_bed = test_bed
                .stow_emergency_gear_extension()
                .run_waiting_for(Duration::from_secs_f64(5.));

            // Doors expected to close
            assert!(test_bed.is_all_doors_really_up());
            assert!(test_bed.is_all_gears_really_down());

            // After 5 seconds we expect gear being retracted and doors still down
            test_bed = test_bed
                .set_gear_lever_up()
                .run_waiting_for(Duration::from_secs_f64(5.));
            assert!(test_bed.gear_system_state() == GearSystemState::Retracting);
            assert!(test_bed.is_all_doors_really_down());
            assert!(!test_bed.is_all_gears_really_down());

            test_bed = test_bed.run_waiting_for(Duration::from_secs_f64(15.));

            assert!(test_bed.gear_system_state() == GearSystemState::AllUpLocked);
            assert!(test_bed.is_all_doors_really_up());
            assert!(test_bed.is_all_gears_really_up());
        }

        #[test]
        fn aileron_init_centered_if_spawning_in_air() {
            let mut test_bed = test_bed_in_flight_with()
                .set_cold_dark_inputs()
                .in_flight()
                .run_one_tick();

            assert!(test_bed.get_left_aileron_position().get::<ratio>() < 0.55);
            assert!(test_bed.get_right_aileron_position().get::<ratio>() < 0.55);
            assert!(test_bed.get_left_aileron_position().get::<ratio>() > 0.45);
            assert!(test_bed.get_right_aileron_position().get::<ratio>() > 0.45);
        }

        #[test]
        fn rudder_init_centered_if_spawning_in_air() {
            let mut test_bed = test_bed_in_flight_with()
                .set_cold_dark_inputs()
                .in_flight()
                .run_one_tick();

            assert!(test_bed.get_rudder_position().get::<ratio>() > 0.49);
            assert!(test_bed.get_rudder_position().get::<ratio>() < 0.51);
        }

        #[test]
        fn elevator_init_centered_if_spawning_in_air() {
            let mut test_bed = test_bed_in_flight_with()
                .set_cold_dark_inputs()
                .in_flight()
                .run_one_tick();

            // Elevator deflection is assymetrical so middle is below 0.5
            assert!(test_bed.get_left_elevator_position().get::<ratio>() < 0.45);
            assert!(test_bed.get_right_elevator_position().get::<ratio>() < 0.45);
            assert!(test_bed.get_left_elevator_position().get::<ratio>() > 0.35);
            assert!(test_bed.get_right_elevator_position().get::<ratio>() > 0.35);
        }

        #[test]
        fn leak_meas_valve_opens_after_yellow_pump_auto_shutdown_plus_a_delay_and_elevators_stay_drooped_down(
        ) {
            let mut test_bed = test_bed_on_ground_with()
                .engines_off()
                .on_the_ground()
                .set_cold_dark_inputs()
                .run_one_tick();

            test_bed = test_bed
                .open_fwd_cargo_door()
                .run_waiting_for(Duration::from_secs_f64(45.));

            // Cargo door no more powering yellow epump yet valve is still closed
            assert!(!test_bed.is_yellow_leak_meas_valve_commanded_open());
            assert!(!test_bed.query(|a| a.is_cargo_powering_yellow_epump()));

            // Only reopens after a delay
            test_bed = test_bed.run_waiting_for(
                A320HydraulicCircuitController::DELAY_TO_REOPEN_LEAK_VALVE_AFTER_CARGO_DOOR_USE,
            );
            assert!(test_bed.is_yellow_leak_meas_valve_commanded_open());

            // Check elevators did stay drooped down after valve reopening
            assert!(test_bed.get_left_elevator_position().get::<ratio>() < 0.1);
            assert!(test_bed.get_right_elevator_position().get::<ratio>() < 0.1);
        }

        #[test]
        fn brakes_on_ground_work_after_emergency_extension() {
            let mut test_bed = test_bed_in_flight_with()
                .set_cold_dark_inputs()
                .in_flight()
                .set_gear_lever_up()
                .run_waiting_for(Duration::from_secs_f64(1.));

            assert!(test_bed.gear_system_state() == GearSystemState::AllUpLocked);

            test_bed = test_bed
                .turn_emergency_gear_extension_n_turns(3)
                .run_waiting_for(Duration::from_secs_f64(30.));
            assert!(test_bed.is_all_gears_really_down());
            assert!(test_bed.is_all_doors_really_down());

            test_bed = test_bed
                .on_the_ground_after_touchdown()
                .set_left_brake(Ratio::new::<ratio>(1.))
                .set_right_brake(Ratio::new::<ratio>(1.))
                .run_waiting_for(Duration::from_secs_f64(2.));

            assert!(test_bed.get_brake_left_green_pressure() > Pressure::new::<psi>(500.));
            assert!(test_bed.get_brake_right_green_pressure() > Pressure::new::<psi>(500.));
        }

        #[test]
        fn gears_do_not_deploy_with_all_lgciu_failed() {
            let mut test_bed = test_bed_in_flight_with()
                .set_cold_dark_inputs()
                .in_flight()
                .set_gear_lever_up()
                .run_waiting_for(Duration::from_secs_f64(1.));

            assert!(test_bed.gear_system_state() == GearSystemState::AllUpLocked);

            test_bed.fail(FailureType::LgciuPowerSupply(LgciuId::Lgciu1));
            test_bed.fail(FailureType::LgciuPowerSupply(LgciuId::Lgciu2));

            test_bed = test_bed.run_waiting_for(Duration::from_secs_f64(5.));
            assert!(test_bed.is_all_gears_really_up());
            assert!(test_bed.is_all_doors_really_up());

            test_bed = test_bed
                .set_gear_lever_down()
                .run_waiting_for(Duration::from_secs_f64(5.));

            assert!(test_bed.is_all_gears_really_up());
            assert!(test_bed.is_all_doors_really_up());
        }

        #[test]
        fn empty_green_reservoir_causes_yellow_overheat_if_ptu_on() {
            let mut test_bed = test_bed_in_flight_with()
                .set_cold_dark_inputs()
                .in_flight()
                .run_waiting_for(Duration::from_secs_f64(1.));

            test_bed.fail(FailureType::ReservoirLeak(HydraulicColor::Green));

            test_bed = test_bed.run_waiting_for(Duration::from_secs_f64(120.));
            assert!(test_bed.yellow_reservoir_has_overheat_fault());
        }

        #[test]
        fn green_edp_off_do_not_causes_ptu_overheat_if_ptu_on_and_cycling_gear() {
            let mut test_bed = test_bed_in_flight_with()
                .set_cold_dark_inputs()
                .with_worst_case_ptu()
                .in_flight()
                .set_green_ed_pump(false)
                .run_waiting_for(Duration::from_secs_f64(1.));

            test_bed = test_bed
                .set_gear_lever_down()
                .run_waiting_for(Duration::from_secs_f64(35.));

            assert!(!test_bed.ptu_has_fault());

            test_bed = test_bed
                .set_gear_lever_up()
                .run_waiting_for(Duration::from_secs_f64(35.));

            assert!(!test_bed.ptu_has_fault());

            test_bed = test_bed
                .set_gear_lever_down()
                .run_waiting_for(Duration::from_secs_f64(35.));

            assert!(!test_bed.ptu_has_fault());
        }

        #[test]
        fn empty_yellow_reservoir_causes_green_overheat_if_ptu_on() {
            let mut test_bed = test_bed_in_flight_with()
                .set_cold_dark_inputs()
                .in_flight()
                .run_waiting_for(Duration::from_secs_f64(1.));

            test_bed.fail(FailureType::ReservoirLeak(HydraulicColor::Yellow));

            test_bed = test_bed.run_waiting_for(Duration::from_secs_f64(150.));
            assert!(test_bed.green_reservoir_has_overheat_fault());
        }

        #[test]
        fn green_edp_overheat_failure_causes_green_reservoir_overheat() {
            let mut test_bed = test_bed_in_flight_with()
                .set_cold_dark_inputs()
                .in_flight()
                .run_waiting_for(Duration::from_secs_f64(1.));

            test_bed.fail(FailureType::EnginePumpOverheat(
                AirbusEngineDrivenPumpId::Green,
            ));

            test_bed = test_bed.run_waiting_for(Duration::from_secs_f64(120.));
            assert!(test_bed.green_reservoir_has_overheat_fault());
        }

        #[test]
        fn green_edp_overheat_failure_do_not_causes_green_reservoir_overheat_if_unpressurised() {
            let mut test_bed = test_bed_in_flight_with()
                .set_cold_dark_inputs()
                .in_flight()
                .run_waiting_for(Duration::from_secs_f64(1.));

            test_bed.fail(FailureType::EnginePumpOverheat(
                AirbusEngineDrivenPumpId::Green,
            ));

            test_bed = test_bed
                .set_green_ed_pump(false)
                .run_waiting_for(Duration::from_secs_f64(120.));
            assert!(!test_bed.green_reservoir_has_overheat_fault());
        }

        #[test]
        fn yellow_edp_overheat_failure_do_not_causes_yellow_reservoir_overheat_if_unpressurised() {
            let mut test_bed = test_bed_in_flight_with()
                .set_cold_dark_inputs()
                .in_flight()
                .run_waiting_for(Duration::from_secs_f64(1.));

            test_bed.fail(FailureType::EnginePumpOverheat(
                AirbusEngineDrivenPumpId::Yellow,
            ));

            test_bed = test_bed
                .set_yellow_ed_pump(false)
                .run_waiting_for(Duration::from_secs_f64(120.));
            assert!(!test_bed.yellow_reservoir_has_overheat_fault());
        }

        #[test]
        fn gear_stays_uplocked_when_door_sensors_fails() {
            let mut test_bed = test_bed_in_flight_with()
                .set_cold_dark_inputs()
                .in_flight()
                .run_waiting_for(Duration::from_secs_f64(5.));

            assert!(test_bed.gear_system_state() == GearSystemState::AllUpLocked);

            test_bed.fail(FailureType::GearProxSensorDamage(
                systems::shared::ProximityDetectorId::UplockDoorNose1,
            ));
            test_bed.fail(FailureType::GearProxSensorDamage(
                systems::shared::ProximityDetectorId::UplockDoorNose2,
            ));
            test_bed.fail(FailureType::GearProxSensorDamage(
                systems::shared::ProximityDetectorId::DownlockDoorNose1,
            ));
            test_bed.fail(FailureType::GearProxSensorDamage(
                systems::shared::ProximityDetectorId::DownlockDoorNose2,
            ));

            test_bed = test_bed.run_waiting_for(Duration::from_secs_f64(2.));

            assert!(test_bed.is_all_doors_really_up());
            assert!(test_bed.is_all_gears_really_up());
        }

        #[test]
        fn gear_stays_uplocked_when_gear_sensors_fails() {
            let mut test_bed = test_bed_in_flight_with()
                .set_cold_dark_inputs()
                .in_flight()
                .run_waiting_for(Duration::from_secs_f64(5.));

            assert!(test_bed.gear_system_state() == GearSystemState::AllUpLocked);

            test_bed.fail(FailureType::GearProxSensorDamage(
                systems::shared::ProximityDetectorId::UplockGearNose1,
            ));
            test_bed.fail(FailureType::GearProxSensorDamage(
                systems::shared::ProximityDetectorId::UplockGearNose2,
            ));

            test_bed.fail(FailureType::GearProxSensorDamage(
                systems::shared::ProximityDetectorId::DownlockGearNose1,
            ));
            test_bed.fail(FailureType::GearProxSensorDamage(
                systems::shared::ProximityDetectorId::DownlockGearNose2,
            ));

            test_bed = test_bed.run_waiting_for(Duration::from_secs_f64(2.));

            assert!(test_bed.is_all_doors_really_up());
            assert!(test_bed.is_all_gears_really_up());
        }

        #[test]
        fn gear_stays_downlocked_when_gear_sensors_fails() {
            let mut test_bed = test_bed_on_ground_with()
                .set_cold_dark_inputs()
                .in_flight()
                .set_gear_lever_down()
                .run_waiting_for(Duration::from_secs_f64(5.));

            assert!(test_bed.gear_system_state() == GearSystemState::AllDownLocked);

            test_bed.fail(FailureType::GearProxSensorDamage(
                systems::shared::ProximityDetectorId::DownlockGearNose1,
            ));
            test_bed.fail(FailureType::GearProxSensorDamage(
                systems::shared::ProximityDetectorId::DownlockGearNose2,
            ));

            test_bed.fail(FailureType::GearProxSensorDamage(
                systems::shared::ProximityDetectorId::UplockGearNose1,
            ));
            test_bed.fail(FailureType::GearProxSensorDamage(
                systems::shared::ProximityDetectorId::UplockGearNose2,
            ));

            test_bed = test_bed.run_waiting_for(Duration::from_secs_f64(2.));

            assert!(test_bed.is_all_doors_really_up());
            assert!(test_bed.is_all_gears_really_down());
        }

        #[test]
        fn gear_stays_downlocked_when_door_sensors_fails() {
            let mut test_bed = test_bed_on_ground_with()
                .set_cold_dark_inputs()
                .in_flight()
                .set_gear_lever_down()
                .run_waiting_for(Duration::from_secs_f64(5.));

            assert!(test_bed.gear_system_state() == GearSystemState::AllDownLocked);

            test_bed.fail(FailureType::GearProxSensorDamage(
                systems::shared::ProximityDetectorId::DownlockDoorNose1,
            ));
            test_bed.fail(FailureType::GearProxSensorDamage(
                systems::shared::ProximityDetectorId::DownlockDoorNose2,
            ));

            test_bed.fail(FailureType::GearProxSensorDamage(
                systems::shared::ProximityDetectorId::UplockDoorNose1,
            ));
            test_bed.fail(FailureType::GearProxSensorDamage(
                systems::shared::ProximityDetectorId::UplockDoorNose2,
            ));

            test_bed = test_bed.run_waiting_for(Duration::from_secs_f64(0.1));

            assert!(test_bed.is_all_doors_really_up());
            assert!(test_bed.is_all_gears_really_down());
        }
    }
}<|MERGE_RESOLUTION|>--- conflicted
+++ resolved
@@ -56,25 +56,14 @@
         AutoOffFaultPushButton, AutoOnFaultPushButton, MomentaryOnPushButton, MomentaryPushButton,
     },
     shared::{
-<<<<<<< HEAD
         interpolation, litre_per_minute::litre_per_minute, low_pass_filter::LowPassFilter,
         random_from_normal_distribution, random_from_range, update_iterator::MaxStepLoop,
         AdirsDiscreteOutputs, AirDataSource, AirbusElectricPumpId, AirbusEngineDrivenPumpId,
         DelayedFalseLogicGate, DelayedPulseTrueLogicGate, DelayedTrueLogicGate, ElectricalBusType,
         ElectricalBuses, EmergencyElectricalRatPushButton, EmergencyElectricalState,
         EmergencyGeneratorPower, EngineFirePushButtons, GearWheel, HydraulicColor,
-        HydraulicGeneratorControlUnit, LandingGearHandle, LgciuInterface, LgciuWeightOnWheels,
+        HydraulicGeneratorControlUnit, LandingGearHandle, LgciuInterface, LgciuWeightOnWheels, RamAirTurbineController,
         ReservoirAirPressure, SFCCChannel, SectionPressure, TrimmableHorizontalStabilizer,
-=======
-        interpolation, low_pass_filter::LowPassFilter, random_from_normal_distribution,
-        random_from_range, update_iterator::MaxStepLoop, AdirsDiscreteOutputs,
-        AirbusElectricPumpId, AirbusEngineDrivenPumpId, DelayedFalseLogicGate,
-        DelayedPulseTrueLogicGate, DelayedTrueLogicGate, ElectricalBusType, ElectricalBuses,
-        EmergencyElectricalRatPushButton, EmergencyElectricalState, EmergencyGeneratorControlUnit,
-        EmergencyGeneratorPower, EngineFirePushButtons, GearWheel, HydraulicColor,
-        LandingGearHandle, LgciuInterface, LgciuWeightOnWheels, RamAirTurbineController,
-        ReservoirAirPressure, SectionPressure, TrimmableHorizontalStabilizer,
->>>>>>> 6ec139c4
     },
     simulation::{
         InitContext, Read, Reader, SimulationElement, SimulationElementVisitor, SimulatorReader,
@@ -6028,12 +6017,9 @@
             hydraulic::electrical_generator::TestGenerator,
             landing_gear::{GearSystemState, LandingGear, LandingGearControlInterfaceUnitSet},
             shared::{
-<<<<<<< HEAD
                 arinc429::{Arinc429Word, SignStatus},
                 EmergencyElectricalState, HydraulicGeneratorControlUnit, LgciuId, PotentialOrigin,
-=======
                 EmergencyElectricalState, EmergencyGeneratorControlUnit, LgciuId, PotentialOrigin,
->>>>>>> 6ec139c4
             },
             simulation::{
                 test::{ReadByName, SimulationTestBed, TestBed, WriteByName},
