--- conflicted
+++ resolved
@@ -252,15 +252,6 @@
     .provides_aircraft_variable("ROTATION VELOCITY BODY X", "degree per second", 0)?
     .provides_aircraft_variable("ROTATION VELOCITY BODY Y", "degree per second", 0)?
     .provides_aircraft_variable("ROTATION VELOCITY BODY Z", "degree per second", 0)?
-<<<<<<< HEAD
-    .provides_aircraft_variable("NAV SOUND", "Bool", 1)?
-    .provides_aircraft_variable("NAV SOUND", "Bool", 2)?
-    .provides_aircraft_variable("NAV SOUND", "Bool", 3)?
-    .provides_aircraft_variable("NAV SOUND", "Bool", 4)?
-    .provides_aircraft_variable("ADF SOUND", "Bool", 1)?
-    .provides_aircraft_variable("ADF SOUND", "Bool", 2)?
-    .provides_aircraft_variable("MARKER SOUND", "Bool", 0)?
-=======
     .provides_aircraft_variable("PAYLOAD STATION WEIGHT", "Pounds", 1)?
     .provides_aircraft_variable("PAYLOAD STATION WEIGHT", "Pounds", 2)?
     .provides_aircraft_variable("PAYLOAD STATION WEIGHT", "Pounds", 3)?
@@ -275,7 +266,13 @@
     .provides_named_variable("FSDT_GSX_NUMPASSENGERS_DEBOARDING_TOTAL")?
     .provides_named_variable("FSDT_GSX_BOARDING_CARGO_PERCENT")?
     .provides_named_variable("FSDT_GSX_DEBOARDING_CARGO_PERCENT")?
->>>>>>> 9a1e3582
+    .provides_aircraft_variable("NAV SOUND", "Bool", 1)?
+    .provides_aircraft_variable("NAV SOUND", "Bool", 2)?
+    .provides_aircraft_variable("NAV SOUND", "Bool", 3)?
+    .provides_aircraft_variable("NAV SOUND", "Bool", 4)?
+    .provides_aircraft_variable("ADF SOUND", "Bool", 1)?
+    .provides_aircraft_variable("ADF SOUND", "Bool", 2)?
+    .provides_aircraft_variable("MARKER SOUND", "Bool", 0)?
     .with_aspect(|builder| {
         builder.copy(
             Variable::aircraft("APU GENERATOR SWITCH", "Bool", 0),
