--- conflicted
+++ resolved
@@ -366,12 +366,9 @@
   FLOAT64 getEngineCombustion(int index) { return aircraft_varget(EngineCombustion, m_Units->Bool, index); }
   FLOAT64 getAnimDeltaTime() { return aircraft_varget(animDeltaTime, m_Units->Seconds, 0); }
   FLOAT64 getNAI(int index) { return aircraft_varget(NacelleAntiIce, m_Units->Bool, index); }
-<<<<<<< HEAD
+  FLOAT64 getPayloadStationWeight(int index) { return aircraft_varget(PayloadStationWeights, m_Units->Pounds, index); }
   FLOAT64 getPump(int index) { return aircraft_varget(FuelPump, m_Units->Number, index); }
   FLOAT64 getValve(int index) { return aircraft_varget(FuelValve, m_Units->Number, index); }
   FLOAT64 getLineFlow(int index) { return aircraft_varget(FuelLineFlow, m_Units->Gph, index); }
   FLOAT64 getJunctionSetting(int index) { return aircraft_varget(FuelJunctionSetting, m_Units->Number, index); }
-=======
-  FLOAT64 getPayloadStationWeight(int index) { return aircraft_varget(PayloadStationWeights, m_Units->Pounds, index); }
->>>>>>> d9585cc4
 };